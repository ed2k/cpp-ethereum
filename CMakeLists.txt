# cmake global
cmake_minimum_required(VERSION 2.8.9)

project(ethereum)

list(APPEND CMAKE_MODULE_PATH "${CMAKE_CURRENT_SOURCE_DIR}/cmake")


######################################################################################################

# user defined, defaults
# Normally, set(...CACHE...) creates cache variables, but does not modify them.
function(createDefaultCacheConfig)
	set(HEADLESS OFF CACHE BOOL "Do not compile GUI (AlethZero)")
	set(LANGUAGES OFF CACHE BOOL "Limit build to Serpent/LLL tools")
	set(VMTRACE OFF CACHE BOOL "VM tracing and run-time checks (useful for cross-implementation VM debugging)")
	set(PARANOIA OFF CACHE BOOL "Additional run-time checks")
	set(EVMJIT OFF CACHE BOOL "Build a just-in-time compiler for EVM code (requires LLVM)")
endfunction()


# propagates CMake configuration options to the compiler
function(configureProject)
	if (LANGUAGES)
	add_definitions(-DETH_LANGUAGES)
	endif ()

	if (PARANOIA)
	if ("${CMAKE_BUILD_TYPE}" STREQUAL "Debug")
		add_definitions(-DETH_PARANOIA)
	else ()
		message(FATAL_ERROR "Paranoia requires debug.")
	endif ()
	endif ()

	if (VMTRACE)
	if ("${CMAKE_BUILD_TYPE}" STREQUAL "Debug")
		add_definitions(-DETH_VMTRACE)
	else ()
		message(FATAL_ERROR "VM tracing requires debug.")
	endif ()
	endif ()

	if (EVMJIT)
		if (LANGUAGES)
			message(FATAL_ERROR "Unset LANGUAGES to build EVMJIT")
		else()
			add_definitions(-DETH_EVMJIT)
		endif()
	endif()
endfunction()


function(createBuildInfo)
	# Set build platform; to be written to BuildInfo.h
	if (CMAKE_COMPILER_IS_MINGW)
	set(ETH_BUILD_PLATFORM "${ETH_BUILD_PLATFORM}/mingw")
	elseif (CMAKE_COMPILER_IS_MSYS)
	set(ETH_BUILD_PLATFORM "${ETH_BUILD_PLATFORM}/msys")
	elseif (CMAKE_COMPILER_IS_GNUCXX)
	set(ETH_BUILD_PLATFORM "${ETH_BUILD_PLATFORM}/g++")
	elseif (CMAKE_COMPILER_IS_MSVC)
	set(ETH_BUILD_PLATFORM "${ETH_BUILD_PLATFORM}/msvc")
	elseif ("${CMAKE_CXX_COMPILER_ID}" STREQUAL "Clang")
	set(ETH_BUILD_PLATFORM "${ETH_BUILD_PLATFORM}/clang")
	else ()
	set(ETH_BUILD_PLATFORM "${ETH_BUILD_PLATFORM}/unknown")
	endif ()

	# Generate header file containing useful build information
	add_custom_target(BuildInfo.h ALL COMMAND bash ${CMAKE_CURRENT_SOURCE_DIR}/BuildInfo.sh ${CMAKE_CURRENT_SOURCE_DIR} ${CMAKE_CURRENT_BINARY_DIR} ${CMAKE_BUILD_TYPE} ${ETH_BUILD_PLATFORM})
	include_directories(${CMAKE_CURRENT_BINARY_DIR})

	set(CMAKE_INCLUDE_CURRENT_DIR ON)
	set(SRC_LIST BuildInfo.h)
endfunction()

######################################################################################################


set(CMAKE_AUTOMOC ON)
cmake_policy(SET CMP0015 NEW)


createDefaultCacheConfig()
configureProject()
message("-- LANGUAGES: ${LANGUAGES}; VMTRACE: ${VMTRACE}; PARANOIA: ${PARANOIA}; HEADLESS: ${HEADLESS}; EVMJIT: ${EVMJIT}")


# Default TARGET_PLATFORM to "linux".
set(TARGET_PLATFORM CACHE STRING "linux")
if ("x${TARGET_PLATFORM}" STREQUAL "x")
	set(TARGET_PLATFORM "linux")
endif ()

if ("${TARGET_PLATFORM}" STREQUAL "linux")
	set(CMAKE_THREAD_LIBS_INIT pthread)
endif ()

# Set default build type to Release w/debug info
# if(NOT CMAKE_CONFIGURATION_TYPES AND NOT CMAKE_BUILD_TYPE)
#    set(CMAKE_BUILD_TYPE RelWithDebInfo)
# endif()


include(EthCompilerSettings)
message("-- CXXFLAGS: ${CMAKE_CXX_FLAGS}")

#add_definitions("-DETH_BUILD_TYPE=${ETH_BUILD_TYPE}")
#add_definitions("-DETH_BUILD_PLATFORM=${ETH_BUILD_PLATFORM}")


include(EthDependenciesDeprecated)

createBuildInfo()

add_subdirectory(libdevcore)
add_subdirectory(libevmface)
add_subdirectory(liblll)
add_subdirectory(libserpent)
add_subdirectory(libsolidity)
if(NOT APPLE)
	if(PYTHON_LS)
		add_subdirectory(libpyserpent)
	endif()
endif()

add_subdirectory(lllc)
add_subdirectory(solc)
add_subdirectory(sc)
if (NOT LANGUAGES)
	add_subdirectory(secp256k1)
	add_subdirectory(libp2p)
	add_subdirectory(libdevcrypto)
	add_subdirectory(libwhisper)

	add_subdirectory(libethcore)
	add_subdirectory(libevm)
	add_subdirectory(libethereum)
#	add_subdirectory(libethereumx)	 # TODO remove

	add_subdirectory(libwebthree)
	add_subdirectory(test)
	add_subdirectory(eth)
	if("x${CMAKE_BUILD_TYPE}" STREQUAL "xDebug")
		add_subdirectory(exp)
	endif ()
	if(NOT ("${TARGET_PLATFORM}" STREQUAL "w64"))
		add_subdirectory(neth)
	endif ()
	if(QTQML)
		add_definitions(-DETH_QTQML)
	endif()

	if(NOT HEADLESS)
		if ("${TARGET_PLATFORM}" STREQUAL "w64")
			cmake_policy(SET CMP0020 NEW)
		endif ()
		
		add_subdirectory(libqethereum)
		add_subdirectory(alethzero)
		add_subdirectory(third)
		if(QTQML)
			#add_subdirectory(iethxi)
			#add_subdirectory(walleth)	// resurect once we want to submit ourselves to QML.
		endif()
	endif()
endif()

<<<<<<< HEAD
if (EVMCC)
  add_subdirectory(libevmjit)
  add_subdirectory(evmcc)
=======
if (EVMJIT)
	add_subdirectory(libevmjit)
	add_subdirectory(evmcc)
>>>>>>> 46fc1a39
endif()


enable_testing()
add_test(NAME alltests WORKING_DIRECTORY ${CMAKE_BINARY_DIR}/test COMMAND testeth)

#unset(TARGET_PLATFORM CACHE)
<|MERGE_RESOLUTION|>--- conflicted
+++ resolved
@@ -167,15 +167,9 @@
 	endif()
 endif()
 
-<<<<<<< HEAD
-if (EVMCC)
-  add_subdirectory(libevmjit)
-  add_subdirectory(evmcc)
-=======
 if (EVMJIT)
 	add_subdirectory(libevmjit)
 	add_subdirectory(evmcc)
->>>>>>> 46fc1a39
 endif()
 
 
