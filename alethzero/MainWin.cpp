/*
	This file is part of cpp-ethereum.

	cpp-ethereum is free software: you can redistribute it and/or modify
	it under the terms of the GNU General Public License as published by
	the Free Software Foundation, either version 3 of the License, or
	(at your option) any later version.

	cpp-ethereum is distributed in the hope that it will be useful,
	but WITHOUT ANY WARRANTY; without even the implied warranty of
	MERCHANTABILITY or FITNESS FOR A PARTICULAR PURPOSE.  See the
	GNU General Public License for more details.

	You should have received a copy of the GNU General Public License
	along with cpp-ethereum.  If not, see <http://www.gnu.org/licenses/>.
*/
/** @file MainWin.cpp
 * @author Gav Wood <i@gavwood.com>
 * @date 2014
 */

#include <fstream>
#include <QtNetwork/QNetworkReply>
#include <QtWidgets/QFileDialog>
#include <QtWidgets/QMessageBox>
#include <QtWidgets/QInputDialog>
#include <QtWebKitWidgets/QWebFrame>
#include <QWebSettings>
#include <QtGui/QClipboard>
#include <QtCore/QtCore>
#include <boost/algorithm/string.hpp>
#include <test/JsonSpiritHeaders.h>
#include <libserpent/funcs.h>
#include <libserpent/util.h>
#include <libdevcrypto/FileSystem.h>
#include <libethcore/Dagger.h>
#include <liblll/Compiler.h>
#include <liblll/CodeFragment.h>
#include <libevm/VM.h>
#include <libethereum/BlockChain.h>
#include <libethereum/ExtVM.h>
#include <libethereum/Client.h>
#include <libethereum/EthereumHost.h>
#include <libethereum/DownloadMan.h>
#include "DownloadView.h"
#include "MiningView.h"
#include "BuildInfo.h"
#include "MainWin.h"
#include "ui_Main.h"
using namespace std;
using namespace dev;
using namespace dev::p2p;
using namespace dev::eth;
namespace js = json_spirit;

static void initUnits(QComboBox* _b)
{
	for (auto n = (unsigned)units().size(); n-- != 0; )
		_b->addItem(QString::fromStdString(units()[n].second), n);
}

static QString fromRaw(dev::h256 _n, unsigned* _inc = nullptr)
{
	if (_n)
	{
		std::string s((char const*)_n.data(), 32);
		auto l = s.find_first_of('\0');
		if (!l)
			return QString();
		if (l != string::npos)
		{
			auto p = s.find_first_not_of('\0', l);
			if (!(p == string::npos || (_inc && p == 31)))
				return QString();
			if (_inc)
				*_inc = (byte)s[31];
			s.resize(l);
		}
		for (auto i: s)
			if (i < 32)
				return QString();
		return QString::fromStdString(s);
	}
	return QString();
}

Address c_config = Address("661005d2720d855f1d9976f88bb10c1a3398c77f");

Main::Main(QWidget *parent) :
	QMainWindow(parent),
	ui(new Ui::Main)
{
	setWindowFlags(Qt::Window);
	ui->setupUi(this);
	g_logPost = [=](std::string const& s, char const* c)
	{
		simpleDebugOut(s, c);
		m_logLock.lock();
		m_logHistory.append(QString::fromStdString(s) + "\n");
		m_logChanged = true;
		m_logLock.unlock();
//		ui->log->addItem(QString::fromStdString(s));
	};

#if ETH_DEBUG
	m_servers.append("localhost:30300");
#endif
	m_servers.append(QString::fromStdString(Host::pocHost() + ":30303"));

    cerr << "State root: " << BlockChain::genesis().stateRoot << endl;
    cerr << "Block Hash: " << sha3(BlockChain::createGenesisBlock()) << endl;
    cerr << "Block RLP: " << RLP(BlockChain::createGenesisBlock()) << endl;
    cerr << "Block Hex: " << toHex(BlockChain::createGenesisBlock()) << endl;
	cerr << "Network protocol version: " << dev::eth::c_protocolVersion << endl;
	cerr << "Client database version: " << dev::eth::c_databaseVersion << endl;

	ui->configDock->close();
	on_verbosity_valueChanged();
	initUnits(ui->gasPriceUnits);
	initUnits(ui->valueUnits);
	ui->valueUnits->setCurrentIndex(6);
	ui->gasPriceUnits->setCurrentIndex(4);
	ui->gasPrice->setValue(10);
	on_destination_currentTextChanged();

	statusBar()->addPermanentWidget(ui->balance);
	statusBar()->addPermanentWidget(ui->peerCount);
	statusBar()->addPermanentWidget(ui->mineStatus);
	statusBar()->addPermanentWidget(ui->blockCount);
	
	connect(ui->ourAccounts->model(), SIGNAL(rowsMoved(const QModelIndex &, int, int, const QModelIndex &, int)), SLOT(ourAccountsRowsMoved()));

	m_webThree.reset(new WebThreeDirect(string("AlethZero/v") + dev::Version + "/" DEV_QUOTED(ETH_BUILD_TYPE) "/" DEV_QUOTED(ETH_BUILD_PLATFORM), getDataDir() + "/AlethZero", false, {"eth", "shh"}));

	connect(ui->webView, &QWebView::loadStarted, [this]()
	{
		// NOTE: no need to delete as QETH_INSTALL_JS_NAMESPACE adopts it.
		m_ethereum = new QEthereum(this, ethereum(), owned());
		m_whisper = new QWhisper(this, whisper());

		QWebSettings::globalSettings()->setAttribute(QWebSettings::DeveloperExtrasEnabled, true);
		QWebFrame* f = ui->webView->page()->mainFrame();
		f->disconnect(SIGNAL(javaScriptWindowObjectCleared()));
		auto qeth = m_ethereum;
		auto qshh = m_whisper;
		connect(f, &QWebFrame::javaScriptWindowObjectCleared, QETH_INSTALL_JS_NAMESPACE(f, qeth, qshh, this));
	});
	
	connect(ui->webView, &QWebView::loadFinished, [=]()
	{
		m_ethereum->poll();
	});
	
	connect(ui->webView, &QWebView::titleChanged, [=]()
	{
		ui->tabWidget->setTabText(0, ui->webView->title());
	});
	
	readSettings();

	installWatches();

	startTimer(100);

	{
		QSettings s("ethereum", "alethzero");
		if (s.value("splashMessage", true).toBool())
		{
			QMessageBox::information(this, "Here Be Dragons!", "This is proof-of-concept software. The project as a whole is not even at the alpha-testing stage. It is here to show you, if you have a technical bent, the sort of thing that might be possible down the line.\nPlease don't blame us if it does something unexpected or if you're underwhelmed with the user-experience. We have great plans for it in terms of UX down the line but right now we just want to get the groundwork sorted. We welcome contributions, be they in code, testing or documentation!\nAfter you close this message it won't appear again.");
			s.setValue("splashMessage", false);
		}
	}
}

Main::~Main()
{
	// Must do this here since otherwise m_ethereum'll be deleted (and therefore clearWatches() called by the destructor)
	// *after* the client is dead.
	m_ethereum->clientDieing();

	g_logPost = simpleDebugOut;
	writeSettings();
}

dev::p2p::NetworkPreferences Main::netPrefs() const
{
	return NetworkPreferences(ui->port->value(), ui->forceAddress->text().toStdString(), ui->upnp->isChecked(), ui->localNetworking->isChecked());
}

void Main::onKeysChanged()
{
	installBalancesWatch();
}

unsigned Main::installWatch(dev::eth::MessageFilter const& _tf, std::function<void()> const& _f)
{
	auto ret = ethereum()->installWatch(_tf);
	m_handlers[ret] = _f;
	return ret;
}

unsigned Main::installWatch(dev::h256 _tf, std::function<void()> const& _f)
{
	auto ret = ethereum()->installWatch(_tf);
	m_handlers[ret] = _f;
	return ret;
}

void Main::installWatches()
{
	installWatch(dev::eth::MessageFilter().altered(c_config, 0), [=](){ installNameRegWatch(); });
	installWatch(dev::eth::MessageFilter().altered(c_config, 1), [=](){ installCurrenciesWatch(); });
	installWatch(dev::eth::PendingChangedFilter, [=](){ onNewPending(); });
	installWatch(dev::eth::ChainChangedFilter, [=](){ onNewBlock(); });
}

void Main::installNameRegWatch()
{
	ethereum()->uninstallWatch(m_nameRegFilter);
	m_nameRegFilter = installWatch(dev::eth::MessageFilter().altered((u160)ethereum()->stateAt(c_config, 0)), [=](){ onNameRegChange(); });
}

void Main::installCurrenciesWatch()
{
	ethereum()->uninstallWatch(m_currenciesFilter);
	m_currenciesFilter = installWatch(dev::eth::MessageFilter().altered((u160)ethereum()->stateAt(c_config, 1)), [=](){ onCurrenciesChange(); });
}

void Main::installBalancesWatch()
{
	dev::eth::MessageFilter tf;

	vector<Address> altCoins;
	Address coinsAddr = right160(ethereum()->stateAt(c_config, 1));
	for (unsigned i = 0; i < ethereum()->stateAt(coinsAddr, 0); ++i)
		altCoins.push_back(right160(ethereum()->stateAt(coinsAddr, i + 1)));
	for (auto i: m_myKeys)
	{
		tf.altered(i.address());
		for (auto c: altCoins)
			tf.altered(c, (u160)i.address());
	}

	ethereum()->uninstallWatch(m_balancesFilter);
	m_balancesFilter = installWatch(tf, [=](){ onBalancesChange(); });
}

void Main::onNameRegChange()
{
	cwatch << "NameReg changed!";

	// update any namereg-dependent stuff - for now force a full update.
	refreshAll();
}

void Main::onCurrenciesChange()
{
	cwatch << "Currencies changed!";
	installBalancesWatch();

	// TODO: update any currency-dependent stuff?
}

void Main::onBalancesChange()
{
	cwatch << "Our balances changed!";

	refreshBalances();
}

void Main::onNewBlock()
{
	cwatch << "Blockchain changed!";

	// update blockchain dependent views.
	refreshBlockCount();
	refreshBlockChain();
	refreshAccounts();
}

void Main::onNewPending()
{
	cwatch << "Pending transactions changed!";

	// update any pending-transaction dependent views.
	refreshPending();
	refreshAccounts();
}

void Main::on_forceMining_triggered()
{
	ethereum()->setForceMining(ui->forceMining->isChecked());
}

void Main::on_enableOptimizer_triggered()
{
	m_enableOptimizer = ui->enableOptimizer->isChecked();
	on_data_textChanged();
}

void Main::load(QString _s)
{
	QFile fin(_s);
	if (!fin.open(QFile::ReadOnly))
		return;
	QString line;
	while (!fin.atEnd())
	{
		QString l = QString::fromUtf8(fin.readLine());
		line.append(l);
		if (line.count('"') % 2)
		{
			line.chop(1);
		}
		else if (line.endsWith("\\\n"))
			line.chop(2);
		else
		{
			ui->webView->page()->currentFrame()->evaluateJavaScript(line);
			//eval(line);
			line.clear();
		}
	}
}

// env.load("/home/gav/eth/init.eth")

void Main::on_loadJS_triggered()
{
	QString f = QFileDialog::getOpenFileName(this, "Load Javascript", QString(), "Javascript (*.js);;All files (*)");
	if (f.size())
		load(f);
}

void Main::note(QString _s)
{
	cnote << _s.toStdString();
}

void Main::debug(QString _s)
{
	cdebug << _s.toStdString();
}

void Main::warn(QString _s)
{
	cwarn << _s.toStdString();
}

void Main::on_jsInput_returnPressed()
{
	eval(ui->jsInput->text());
	ui->jsInput->setText("");
}

void Main::eval(QString const& _js)
{
	if (_js.trimmed().isEmpty())
		return;
	QVariant ev = ui->webView->page()->currentFrame()->evaluateJavaScript((_js.startsWith("{") || _js.startsWith("if ") || _js.startsWith("if(")) ? _js : ("___RET=(" + _js + ")"));
	QVariant jsonEv = ui->webView->page()->currentFrame()->evaluateJavaScript("JSON.stringify(___RET)");
	QString s;
	if (ev.isNull())
		s = "<span style=\"color: #888\">null</span>";
	else if (ev.type() == QVariant::String)
		s = "<span style=\"color: #444\">\"</span><span style=\"color: #c00\">" + ev.toString().toHtmlEscaped() + "</span><span style=\"color: #444\">\"</span>";
	else if (ev.type() == QVariant::Int || ev.type() == QVariant::Double)
		s = "<span style=\"color: #00c\">" + ev.toString().toHtmlEscaped() + "</span>";
	else if (jsonEv.type() == QVariant::String)
		s = "<span style=\"color: #840\">" + jsonEv.toString().toHtmlEscaped() + "</span>";
	else
		s = "<span style=\"color: #888\">unknown type</span>";
	m_consoleHistory.push_back(qMakePair(_js, s));
	s = "<html><body style=\"font-family: Monospace, Ubuntu Mono, Lucida Console, Courier New; margin: 0; font-size: 12pt\"><div style=\"position: absolute; bottom: 0; border: 0px; margin: 0px; width: 100%\">";
	for (auto const& i: m_consoleHistory)
		s +=	"<div style=\"border-bottom: 1 solid #eee; width: 100%\"><span style=\"float: left; width: 1em; color: #888; font-weight: bold\">&gt;</span><span style=\"color: #35d\">" + i.first.toHtmlEscaped() + "</span></div>"
				"<div style=\"border-bottom: 1 solid #eee; width: 100%\"><span style=\"float: left; width: 1em\">&nbsp;</span><span>" + i.second + "</span></div>";
	s += "</div></body></html>";
	ui->jsConsole->setHtml(s);
}

QString Main::pretty(dev::Address _a) const
{
	h256 n;

	if (h160 nameReg = (u160)ethereum()->stateAt(c_config, 0))
		n = ethereum()->stateAt(nameReg, (u160)(_a));

	if (!n)
		n = ethereum()->stateAt(m_nameReg, (u160)(_a));

	return fromRaw(n);
}

QString Main::render(dev::Address _a) const
{
	QString p = pretty(_a);
	if (!p.isNull())
		return p + " (" + QString::fromStdString(_a.abridged()) + ")";
	return QString::fromStdString(_a.abridged());
}

Address Main::fromString(QString const& _a) const
{
	if (_a == "(Create Contract)")
		return Address();

	string sn = _a.toStdString();
	if (sn.size() > 32)
		sn.resize(32);
	h256 n;
	memcpy(n.data(), sn.data(), sn.size());
	memset(n.data() + sn.size(), 0, 32 - sn.size());
	if (_a.size())
	{
		if (h160 nameReg = (u160)ethereum()->stateAt(c_config, 0))
			if (h256 a = ethereum()->stateAt(nameReg, n))
				return right160(a);

		if (h256 a = ethereum()->stateAt(m_nameReg, n))
			return right160(a);
	}
	if (_a.size() == 40)
		return Address(fromHex(_a.toStdString()));
	else
		return Address();
}

QString Main::lookup(QString const& _a) const
{
	if (!_a.endsWith(".eth"))
		return _a;

	string sn = _a.mid(0, _a.size() - 4).toStdString();
	if (sn.size() > 32)
		sn = sha3(sn, false);
	h256 n;
	memcpy(n.data(), sn.data(), sn.size());

/*	string sn2 = _a.toStdString();
	if (sn2.size() > 32)
		sn2 = sha3(sn2, false);
	h256 n2;
	memcpy(n2.data(), sn2.data(), sn2.size());
*/

	h256 ret;
	if (h160 dnsReg = (u160)ethereum()->stateAt(c_config, 4, 0))
		ret = ethereum()->stateAt(dnsReg, n);
/*	if (!ret)
		if (h160 nameReg = (u160)ethereum()->stateAt(c_config, 0, 0))
			ret = ethereum()->stateAt(nameReg, n2);
*/
	if (ret && !((u256)ret >> 32))
		return QString("%1.%2.%3.%4").arg((int)ret[28]).arg((int)ret[29]).arg((int)ret[30]).arg((int)ret[31]);
	// TODO: support IPv6.
	else if (ret)
		return fromRaw(ret);
	else
		return _a;
}

void Main::on_about_triggered()
{
	QMessageBox::about(this, "About AlethZero PoC-" + QString(dev::Version).section('.', 1, 1), QString("AlethZero/v") + dev::Version + "/" DEV_QUOTED(ETH_BUILD_TYPE) "/" DEV_QUOTED(ETH_BUILD_PLATFORM) "\n" DEV_QUOTED(ETH_COMMIT_HASH) + (ETH_CLEAN_REPO ? "\nCLEAN" : "\n+ LOCAL CHANGES") + "\n\nBy Gav Wood, 2014.\nBased on a design by Vitalik Buterin.\n\nThanks to the various contributors including: Alex Leverington, Tim Hughes, caktux, Eric Lombrozo, Marko Simovic.");
}

void Main::on_paranoia_triggered()
{
	ethereum()->setParanoia(ui->paranoia->isChecked());
}

void Main::writeSettings()
{
	QSettings s("ethereum", "alethzero");
	QByteArray b;
	b.resize(sizeof(Secret) * m_myKeys.size());
	auto p = b.data();
	for (auto i: m_myKeys)
	{
		memcpy(p, &(i.secret()), sizeof(Secret));
		p += sizeof(Secret);
	}
	s.setValue("address", b);

	s.setValue("upnp", ui->upnp->isChecked());
	s.setValue("forceAddress", ui->forceAddress->text());
	s.setValue("usePast", ui->usePast->isChecked());
	s.setValue("localNetworking", ui->localNetworking->isChecked());
	s.setValue("forceMining", ui->forceMining->isChecked());
	s.setValue("paranoia", ui->paranoia->isChecked());
	s.setValue("showAll", ui->showAll->isChecked());
	s.setValue("showAllAccounts", ui->showAllAccounts->isChecked());
	s.setValue("enableOptimizer", m_enableOptimizer);
	s.setValue("clientName", ui->clientName->text());
	s.setValue("idealPeers", ui->idealPeers->value());
	s.setValue("port", ui->port->value());
	s.setValue("url", ui->urlEdit->text());
	s.setValue("privateChain", m_privateChain);
	s.setValue("verbosity", ui->verbosity->value());

	bytes d = m_webThree->savePeers();
	if (d.size())
		m_peers = QByteArray((char*)d.data(), (int)d.size());
	s.setValue("peers", m_peers);
	s.setValue("nameReg", ui->nameReg->text());

	s.setValue("geometry", saveGeometry());
	s.setValue("windowState", saveState());
}

void Main::readSettings(bool _skipGeometry)
{
	QSettings s("ethereum", "alethzero");

	if (!_skipGeometry)
		restoreGeometry(s.value("geometry").toByteArray());
	restoreState(s.value("windowState").toByteArray());

	m_myKeys.clear();
	QByteArray b = s.value("address").toByteArray();
	if (b.isEmpty())
		m_myKeys.append(KeyPair::create());
	else
	{
		h256 k;
		for (unsigned i = 0; i < b.size() / sizeof(Secret); ++i)
		{
			memcpy(&k, b.data() + i * sizeof(Secret), sizeof(Secret));
			if (!count(m_myKeys.begin(), m_myKeys.end(), KeyPair(k)))
				m_myKeys.append(KeyPair(k));
		}
	}
	ethereum()->setAddress(m_myKeys.back().address());
	m_peers = s.value("peers").toByteArray();
	ui->upnp->setChecked(s.value("upnp", true).toBool());
	ui->forceAddress->setText(s.value("forceAddress", "").toString());
	ui->usePast->setChecked(s.value("usePast", true).toBool());
	ui->localNetworking->setChecked(s.value("localNetworking", true).toBool());
	ui->forceMining->setChecked(s.value("forceMining", false).toBool());
	on_forceMining_triggered();
	ui->paranoia->setChecked(s.value("paranoia", false).toBool());
	ui->showAll->setChecked(s.value("showAll", false).toBool());
	ui->showAllAccounts->setChecked(s.value("showAllAccounts", false).toBool());
	m_enableOptimizer = s.value("enableOptimizer", true).toBool();
	ui->enableOptimizer->setChecked(m_enableOptimizer);
	ui->clientName->setText(s.value("clientName", "").toString());
	ui->idealPeers->setValue(s.value("idealPeers", ui->idealPeers->value()).toInt());
	ui->port->setValue(s.value("port", ui->port->value()).toInt());
	ui->nameReg->setText(s.value("nameReg", "").toString());
	m_privateChain = s.value("privateChain", "").toString();
	ui->usePrivate->setChecked(m_privateChain.size());
	ui->verbosity->setValue(s.value("verbosity", 1).toInt());

	ui->urlEdit->setText(s.value("url", "about:blank").toString());	//http://gavwood.com/gavcoin.html
	on_urlEdit_returnPressed();
}

void Main::on_importKey_triggered()
{
	QString s = QInputDialog::getText(this, "Import Account Key", "Enter account's secret key");
	bytes b = fromHex(s.toStdString());
	if (b.size() == 32)
	{
		auto k = KeyPair(h256(b));
		if (std::find(m_myKeys.begin(), m_myKeys.end(), k) == m_myKeys.end())
		{
			m_myKeys.append(k);
			keysChanged();
		}
		else
			QMessageBox::warning(this, "Already Have Key", "Could not import the secret key: we already own this account.");
	}
	else
		QMessageBox::warning(this, "Invalid Entry", "Could not import the secret key; invalid key entered. Make sure it is 64 hex characters (0-9 or A-F).");
}

void Main::on_importKeyFile_triggered()
{
	QString s = QFileDialog::getOpenFileName(this, "Import Account", QDir::homePath(), "JSON Files (*.json);;All Files (*)");
	try
	{
		js::mValue val;
		json_spirit::read_string(asString(contents(s.toStdString())), val);
		auto obj = val.get_obj();
		if (obj["encseed"].type() == js::str_type)
		{
			auto encseed = fromHex(obj["encseed"].get_str());
			KeyPair k;
			for (bool gotit = false; !gotit;)
			{
				gotit = true;
				k = KeyPair::fromEncryptedSeed(&encseed, QInputDialog::getText(this, "Enter Password", "Enter the wallet's passphrase", QLineEdit::Password).toStdString());
				if (obj["ethaddr"].type() == js::str_type)
				{
					Address a(obj["ethaddr"].get_str());
					Address b = k.address();
					if (a != b)
					{
						if (QMessageBox::warning(this, "Password Wrong", "Could not import the secret key: the password you gave appears to be wrong.", QMessageBox::Retry, QMessageBox::Cancel) == QMessageBox::Cancel)
							return;
						else
							gotit = false;
					}
				}
			}

			if (std::find(m_myKeys.begin(), m_myKeys.end(), k) == m_myKeys.end())
			{
				m_myKeys.append(k);
				keysChanged();
			}
			else
				QMessageBox::warning(this, "Already Have Key", "Could not import the secret key: we already own this account.");
		}
		else
<<<<<<< HEAD
			BOOST_THROW_EXCEPTION(Exception() << errinfo_comment("encseed type is not js::str_type") );
		if (std::find(m_myKeys.begin(), m_myKeys.end(), k) == m_myKeys.end())
		{
			m_myKeys.append(k);
			m_keysChanged = true;
			update();
		}
		else
			QMessageBox::warning(this, "Already Have Key", "Could not import the secret key: we already own this account.");
=======
			throw 0;
>>>>>>> dac9d062
	}
	catch (...)
	{
		cerr << "Unhandled exception!" << endl <<
			boost::current_exception_diagnostic_information();

		QMessageBox::warning(this, "Key File Invalid", "Could not find secret key definition. This is probably not an Ethereum key file.");
	}
}

void Main::on_exportKey_triggered()
{
	if (ui->ourAccounts->currentRow() >= 0 && ui->ourAccounts->currentRow() < m_myKeys.size())
	{
		auto k = m_myKeys[ui->ourAccounts->currentRow()];
		QMessageBox::information(this, "Export Account Key", "Secret key to account " + render(k.address()) + " is:\n" + QString::fromStdString(toHex(k.sec().ref())));
	}
}

void Main::on_usePrivate_triggered()
{
	if (ui->usePrivate->isChecked())
	{
		m_privateChain = QInputDialog::getText(this, "Enter Name", "Enter the name of your private chain", QLineEdit::Normal, QString("NewChain-%1").arg(time(0)));
		if (m_privateChain.isEmpty())
			ui->usePrivate->setChecked(false);
	}
	else
	{
		m_privateChain.clear();
	}
	on_killBlockchain_triggered();
}

void Main::on_urlEdit_returnPressed()
{
	QString s = ui->urlEdit->text();
	QRegExp r("([a-z]+://)?([^/]*)(.*)");
	if (r.exactMatch(s))
		if (r.cap(2).isEmpty())
			s = (r.cap(1).isEmpty() ? "file://" : r.cap(1)) + r.cap(3);
		else
			s = (r.cap(1).isEmpty() ? "http://" : r.cap(1)) + lookup(r.cap(2)) + r.cap(3);
	else{}
	qDebug() << s;
	ui->webView->setUrl(s);
}

void Main::on_nameReg_textChanged()
{
	string s = ui->nameReg->text().toStdString();
	if (s.size() == 40)
	{
		m_nameReg = Address(fromHex(s));
		refreshAll();
	}
	else
		m_nameReg = Address();
}

void Main::on_preview_triggered()
{
	ethereum()->setDefault(ui->preview->isChecked() ? 0 : -1);
	refreshAll();
}

void Main::refreshMining()
{
	dev::eth::MineProgress p = ethereum()->miningProgress();
	ui->mineStatus->setText(ethereum()->isMining() ? QString("%1s @ %2kH/s").arg(p.ms / 1000).arg(p.ms ? p.hashes / p.ms : 0) : "Not mining");
	if (!ui->miningView->isVisible())
		return;
	list<dev::eth::MineInfo> l = ethereum()->miningHistory();
	static unsigned lh = 0;
	if (p.hashes < lh)
		ui->miningView->resetStats();
	lh = p.hashes;
	ui->miningView->appendStats(l, p);
/*	if (p.ms)
		for (dev::eth::MineInfo const& i: l)
			cnote << i.hashes * 10 << "h/sec, need:" << i.requirement << " best:" << i.best << " best-so-far:" << p.best << " avg-speed:" << (p.hashes * 1000 / p.ms) << "h/sec";
*/
}

void Main::refreshBalances()
{
	cwatch << "refreshBalances()";
	// update all the balance-dependent stuff.
	ui->ourAccounts->clear();
	u256 totalBalance = 0;
	map<Address, tuple<QString, u256, u256>> altCoins;
	Address coinsAddr = right160(ethereum()->stateAt(c_config, 1));
	for (unsigned i = 0; i < ethereum()->stateAt(coinsAddr, 0); ++i)
	{
		auto n = ethereum()->stateAt(coinsAddr, i + 1);
		auto addr = right160(ethereum()->stateAt(coinsAddr, n));
		auto denom = ethereum()->stateAt(coinsAddr, sha3(h256(n).asBytes()));
		if (denom == 0)
			denom = 1;
//		cdebug << n << addr << denom << sha3(h256(n).asBytes());
		altCoins[addr] = make_tuple(fromRaw(n), 0, denom);
	}
	for (auto i: m_myKeys)
	{
		u256 b = ethereum()->balanceAt(i.address());
		(new QListWidgetItem(QString("%2: %1 [%3]").arg(formatBalance(b).c_str()).arg(render(i.address())).arg((unsigned)ethereum()->countAt(i.address())), ui->ourAccounts))
			->setData(Qt::UserRole, QByteArray((char const*)i.address().data(), Address::size));
		totalBalance += b;

		for (auto& c: altCoins)
			get<1>(c.second) += (u256)ethereum()->stateAt(c.first, (u160)i.address());
	}

	QString b;
	for (auto const& c: altCoins)
		if (get<1>(c.second))
		{
			stringstream s;
			s << setw(toString(get<2>(c.second) - 1).size()) << setfill('0') << (get<1>(c.second) % get<2>(c.second));
			b += QString::fromStdString(toString(get<1>(c.second) / get<2>(c.second)) + "." + s.str() + " ") + get<0>(c.second).toUpper() + " | ";
		}
	ui->balance->setText(b + QString::fromStdString(formatBalance(totalBalance)));
}

void Main::refreshNetwork()
{
	auto ps = web3()->peers();

	ui->peerCount->setText(QString::fromStdString(toString(ps.size())) + " peer(s)");
	ui->peers->clear();
	for (PeerInfo const& i: ps)
		ui->peers->addItem(QString("[%6] %3 ms - %1:%2 - %4 %5").arg(i.host.c_str()).arg(i.port).arg(chrono::duration_cast<chrono::milliseconds>(i.lastPing).count()).arg(i.clientVersion.c_str()).arg(QString::fromStdString(toString(i.caps))).arg(i.socket));
}

void Main::refreshAll()
{
	refreshDestination();
	refreshBlockChain();
	refreshBlockCount();
	refreshPending();
	refreshAccounts();
	refreshBalances();
}

void Main::refreshPending()
{
	cwatch << "refreshPending()";
	ui->transactionQueue->clear();
	for (Transaction const& t: ethereum()->pending())
	{
		QString s = t.receiveAddress ?
			QString("%2 %5> %3: %1 [%4]")
				.arg(formatBalance(t.value).c_str())
				.arg(render(t.safeSender()))
				.arg(render(t.receiveAddress))
				.arg((unsigned)t.nonce)
				.arg(ethereum()->codeAt(t.receiveAddress).size() ? '*' : '-') :
			QString("%2 +> %3: %1 [%4]")
				.arg(formatBalance(t.value).c_str())
				.arg(render(t.safeSender()))
				.arg(render(right160(sha3(rlpList(t.safeSender(), t.nonce)))))
				.arg((unsigned)t.nonce);
		ui->transactionQueue->addItem(s);
	}
}

void Main::refreshAccounts()
{
	cwatch << "refreshAccounts()";
	ui->accounts->clear();
	ui->contracts->clear();
	for (auto n = 0; n < 2; ++n)
		for (auto i: ethereum()->addresses())
		{
			auto r = render(i);
			if (r.contains('(') == !n)
			{
				if (n == 0 || ui->showAllAccounts->isChecked())
					(new QListWidgetItem(QString("%2: %1 [%3]").arg(formatBalance(ethereum()->balanceAt(i)).c_str()).arg(r).arg((unsigned)ethereum()->countAt(i)), ui->accounts))
						->setData(Qt::UserRole, QByteArray((char const*)i.data(), Address::size));
				if (ethereum()->codeAt(i).size())
					(new QListWidgetItem(QString("%2: %1 [%3]").arg(formatBalance(ethereum()->balanceAt(i)).c_str()).arg(r).arg((unsigned)ethereum()->countAt(i)), ui->contracts))
						->setData(Qt::UserRole, QByteArray((char const*)i.data(), Address::size));
			}
		}
}

void Main::refreshDestination()
{
	cwatch << "refreshDestination()";
	QString s;
	for (auto i: ethereum()->addresses())
		if ((s = pretty(i)).size())
			// A namereg address
			if (ui->destination->findText(s, Qt::MatchExactly | Qt::MatchCaseSensitive) == -1)
				ui->destination->addItem(s);
	for (int i = 0; i < ui->destination->count(); ++i)
		if (ui->destination->itemText(i) != "(Create Contract)" && !fromString(ui->destination->itemText(i)))
			ui->destination->removeItem(i--);
}

void Main::refreshBlockCount()
{
	cwatch << "refreshBlockCount()";
	auto d = ethereum()->blockChain().details();
	auto diff = BlockInfo(ethereum()->blockChain().block()).difficulty;
	ui->blockCount->setText(QString("%6 #%1 @%3 T%2 N%4 D%5").arg(d.number).arg(toLog2(d.totalDifficulty)).arg(toLog2(diff)).arg(dev::eth::c_protocolVersion).arg(dev::eth::c_databaseVersion).arg(m_privateChain.size() ? "[" + m_privateChain + "] " : "testnet"));
}

static bool blockMatch(string const& _f, dev::eth::BlockDetails const& _b, h256 _h, BlockChain const& _bc)
{
	try
	{
		if (_f.size() > 1 && _f.size() < 10 && _f[0] == '#' && stoul(_f.substr(1)) == _b.number)
			return true;
	}
	catch (...)
	{
		cerr << "Unhandled exception!" << endl <<
			boost::current_exception_diagnostic_information();
	}
	if (toHex(_h.ref()).find(_f) != string::npos)
		return true;
	BlockInfo bi(_bc.block(_h));
	string info = toHex(bi.stateRoot.ref()) + " " + toHex(bi.coinbaseAddress.ref()) + " " + toHex(bi.transactionsRoot.ref()) + " " + toHex(bi.sha3Uncles.ref());
	if (info.find(_f) != string::npos)
		return true;
	return false;
}

static bool transactionMatch(string const& _f, Transaction const& _t)
{
	string info = toHex(_t.receiveAddress.ref()) + " " + toHex(_t.sha3(true).ref()) + " " + toHex(_t.sha3(false).ref()) + " " + toHex(_t.sender().ref());
	if (info.find(_f) != string::npos)
		return true;
	return false;
}

void Main::on_turboMining_triggered()
{
	ethereum()->setTurboMining(ui->turboMining->isChecked());
}

void Main::refreshBlockChain()
{
	cwatch << "refreshBlockChain()";

	QByteArray oldSelected = ui->blocks->count() ? ui->blocks->currentItem()->data(Qt::UserRole).toByteArray() : QByteArray();
	ui->blocks->clear();

	string filter = ui->blockChainFilter->text().toLower().toStdString();
	auto const& bc = ethereum()->blockChain();
	unsigned i = (ui->showAll->isChecked() || !filter.empty()) ? (unsigned)-1 : 10;
	for (auto h = bc.currentHash(); h != bc.genesisHash() && bc.details(h) && i; h = bc.details(h).parent, --i)
	{
		auto d = bc.details(h);
		auto bm = blockMatch(filter, d, h, bc);
		if (bm)
		{
			QListWidgetItem* blockItem = new QListWidgetItem(QString("#%1 %2").arg(d.number).arg(h.abridged().c_str()), ui->blocks);
			auto hba = QByteArray((char const*)h.data(), h.size);
			blockItem->setData(Qt::UserRole, hba);
			if (oldSelected == hba)
				blockItem->setSelected(true);
		}
		int n = 0;
		auto b = bc.block(h);
		for (auto const& i: RLP(b)[1])
		{
			Transaction t(i[0].data());
			if (bm || transactionMatch(filter, t))
			{
				QString s = t.receiveAddress ?
					QString("    %2 %5> %3: %1 [%4]")
						.arg(formatBalance(t.value).c_str())
						.arg(render(t.safeSender()))
						.arg(render(t.receiveAddress))
						.arg((unsigned)t.nonce)
						.arg(ethereum()->codeAt(t.receiveAddress).size() ? '*' : '-') :
					QString("    %2 +> %3: %1 [%4]")
						.arg(formatBalance(t.value).c_str())
						.arg(render(t.safeSender()))
						.arg(render(right160(sha3(rlpList(t.safeSender(), t.nonce)))))
						.arg((unsigned)t.nonce);
				QListWidgetItem* txItem = new QListWidgetItem(s, ui->blocks);
				auto hba = QByteArray((char const*)h.data(), h.size);
				txItem->setData(Qt::UserRole, hba);
				txItem->setData(Qt::UserRole + 1, n);
				if (oldSelected == hba)
					txItem->setSelected(true);
			}
			n++;
		}
	}

	if (!ui->blocks->currentItem())
		ui->blocks->setCurrentRow(0);
}

void Main::on_blockChainFilter_textChanged()
{
	static QTimer* s_delayed = nullptr;
	if (!s_delayed)
	{
		s_delayed = new QTimer(this);
		s_delayed->setSingleShot(true);
		connect(s_delayed, SIGNAL(timeout()), SLOT(refreshBlockChain()));
	}
	s_delayed->stop();
	s_delayed->start(200);
}

void Main::on_refresh_triggered()
{
	refreshAll();
}

void Main::timerEvent(QTimerEvent*)
{
	// 7/18, Alex: aggregating timers, prelude to better threading?
	// Runs much faster on slower dual-core processors
	static int interval = 100;
	
	// refresh mining every 200ms
	if (interval / 100 % 2 == 0)
		refreshMining();

	if (interval / 100 % 2 == 0 && m_webThree->ethereum()->isSyncing())
		ui->downloadView->update();

	if (m_logChanged)
	{
		m_logLock.lock();
		m_logChanged = false;
		ui->log->appendPlainText(m_logHistory.mid(0, m_logHistory.length() - 1));
		m_logHistory.clear();
		m_logLock.unlock();
	}

	// refresh peer list every 1000ms, reset counter
	if (interval == 1000)
	{
		interval = 0;
		refreshNetwork();
	}
	else
		interval += 100;
	
	if (m_ethereum)
		m_ethereum->poll();

	for (auto const& i: m_handlers)
		if (ethereum()->checkWatch(i.first))
			i.second();
}

string Main::renderDiff(dev::eth::StateDiff const& _d) const
{
	stringstream s;

	auto indent = "<code style=\"white-space: pre\">     </code>";
	for (auto const& i: _d.accounts)
	{
		s << "<hr/>";

		dev::eth::AccountDiff const& ad = i.second;
		s << "<code style=\"white-space: pre; font-weight: bold\">" << ad.lead() << "  </code>" << " <b>" << render(i.first).toStdString() << "</b>";
		if (!ad.exist.to())
			continue;

		if (ad.balance)
		{
			s << "<br/>" << indent << "Balance " << std::dec << formatBalance(ad.balance.to());
			s << " <b>" << std::showpos << (((dev::bigint)ad.balance.to()) - ((dev::bigint)ad.balance.from())) << std::noshowpos << "</b>";
		}
		if (ad.nonce)
		{
			s << "<br/>" << indent << "Count #" << std::dec << ad.nonce.to();
			s << " <b>" << std::showpos << (((dev::bigint)ad.nonce.to()) - ((dev::bigint)ad.nonce.from())) << std::noshowpos << "</b>";
		}
		if (ad.code)
		{
			s << "<br/>" << indent << "Code " << std::hex << ad.code.to().size() << " bytes";
			if (ad.code.from().size())
				 s << " (" << ad.code.from().size() << " bytes)";
		}

		for (pair<u256, dev::eth::Diff<u256>> const& i: ad.storage)
		{
			s << "<br/><code style=\"white-space: pre\">";
			if (!i.second.from())
				s << " + ";
			else if (!i.second.to())
				s << "XXX";
			else
				s << " * ";
			s << "  </code>";

			s << prettyU256(i.first).toStdString();
/*			if (i.first > u256(1) << 246)
				s << (h256)i.first;
			else if (i.first > u160(1) << 150)
				s << (h160)(u160)i.first;
			else
				s << std::hex << i.first;
*/
			if (!i.second.from())
				s << ": " << prettyU256(i.second.to()).toStdString();
			else if (!i.second.to())
				s << " (" << prettyU256(i.second.from()).toStdString() << ")";
			else
				s << ": " << prettyU256(i.second.to()).toStdString() << " (" << prettyU256(i.second.from()).toStdString() << ")";
		}
	}
	return s.str();
}

void Main::on_transactionQueue_currentItemChanged()
{
	ui->pendingInfo->clear();

	stringstream s;
	int i = ui->transactionQueue->currentRow();
	if (i >= 0 && i < (int)ethereum()->pending().size())
	{
		Transaction tx(ethereum()->pending()[i]);
		auto ss = tx.safeSender();
		h256 th = sha3(rlpList(ss, tx.nonce));
		s << "<h3>" << th << "</h3>";
		s << "From: <b>" << pretty(ss).toStdString() << "</b> " << ss;
		if (tx.isCreation())
			s << "<br/>Creates: <b>" << pretty(right160(th)).toStdString() << "</b> " << right160(th);
		else
			s << "<br/>To: <b>" << pretty(tx.receiveAddress).toStdString() << "</b> " << tx.receiveAddress;
		s << "<br/>Value: <b>" << formatBalance(tx.value) << "</b>";
		s << "&nbsp;&emsp;&nbsp;#<b>" << tx.nonce << "</b>";
		s << "<br/>Gas price: <b>" << formatBalance(tx.gasPrice) << "</b>";
		s << "<br/>Gas: <b>" << tx.gas << "</b>";
		if (tx.isCreation())
		{
			if (tx.data.size())
				s << "<h4>Code</h4>" << disassemble(tx.data);
		}
		else
		{
			if (tx.data.size())
				s << dev::memDump(tx.data, 16, true);
		}
		s << "<hr/>";

//		s << "Pre: " << fs.rootHash() << "<br/>";
//		s << "Post: <b>" << ts.rootHash() << "</b>";

		s << renderDiff(ethereum()->diff(i, 0));
	}

	ui->pendingInfo->setHtml(QString::fromStdString(s.str()));
	ui->pendingInfo->moveCursor(QTextCursor::Start);
}

void Main::ourAccountsRowsMoved()
{
	QList<KeyPair> myKeys;
	for (int i = 0; i < ui->ourAccounts->count(); ++i)
	{
		auto hba = ui->ourAccounts->item(i)->data(Qt::UserRole).toByteArray();
		auto h = Address((byte const*)hba.data(), Address::ConstructFromPointer);
		for (auto i: m_myKeys)
			if (i.address() == h)
				myKeys.push_back(i);
	}
	m_myKeys = myKeys;
	if (m_ethereum)
		m_ethereum->setAccounts(myKeys);
}

void Main::on_inject_triggered()
{
	QString s = QInputDialog::getText(this, "Inject Transaction", "Enter transaction dump in hex");
	bytes b = fromHex(s.toStdString());
	ethereum()->inject(&b);
}

void Main::on_blocks_currentItemChanged()
{
	ui->info->clear();
	ui->debugCurrent->setEnabled(false);
	ui->debugDumpState->setEnabled(false);
	ui->debugDumpStatePre->setEnabled(false);
	if (auto item = ui->blocks->currentItem())
	{
		auto hba = item->data(Qt::UserRole).toByteArray();
		assert(hba.size() == 32);
		auto h = h256((byte const*)hba.data(), h256::ConstructFromPointer);
		auto details = ethereum()->blockChain().details(h);
		auto blockData = ethereum()->blockChain().block(h);
		auto block = RLP(blockData);
		BlockInfo info(blockData);

		stringstream s;

		if (item->data(Qt::UserRole + 1).isNull())
		{
			char timestamp[64];
			time_t rawTime = (time_t)(uint64_t)info.timestamp;
			strftime(timestamp, 64, "%c", localtime(&rawTime));
			s << "<h3>" << h << "</h3>";
			s << "<h4>#" << info.number;
			s << "&nbsp;&emsp;&nbsp;<b>" << timestamp << "</b></h4>";
			s << "<br/>D/TD: <b>2^" << log2((double)info.difficulty) << "</b>/<b>2^" << log2((double)details.totalDifficulty) << "</b>";
			s << "&nbsp;&emsp;&nbsp;Children: <b>" << details.children.size() << "</b></h5>";
			s << "<br/>Gas used/limit: <b>" << info.gasUsed << "</b>/<b>" << info.gasLimit << "</b>";
			s << "&nbsp;&emsp;&nbsp;Minimum gas price: <b>" << formatBalance(info.minGasPrice) << "</b>";
			s << "<br/>Coinbase: <b>" << pretty(info.coinbaseAddress).toHtmlEscaped().toStdString() << "</b> " << info.coinbaseAddress;
			s << "<br/>Nonce: <b>" << info.nonce << "</b>";
			s << "<br/>Parent: <b>" << info.parentHash << "</b>";
			s << "<br/>Bloom: <b>" << details.bloom << "</b>";
			s << "<br/>Transactions: <b>" << block[1].itemCount() << "</b> @<b>" << info.transactionsRoot << "</b>";
			s << "<br/>Uncles: <b>" << block[2].itemCount() << "</b> @<b>" << info.sha3Uncles << "</b>";
			s << "<br/>Pre: <b>" << BlockInfo(ethereum()->blockChain().block(info.parentHash)).stateRoot << "</b>";
			for (auto const& i: block[1])
				s << "<br/>" << sha3(i[0].data()).abridged() << ": <b>" << i[1].toHash<h256>() << "</b> [<b>" << i[2].toInt<u256>() << "</b> used]";
			s << "<br/>Post: <b>" << info.stateRoot << "</b>";
		}
		else
		{
			unsigned txi = item->data(Qt::UserRole + 1).toInt();
			Transaction tx(block[1][txi][0].data());
			auto ss = tx.safeSender();
			h256 th = sha3(rlpList(ss, tx.nonce));
			s << "<h3>" << th << "</h3>";
			s << "<h4>" << h << "[<b>" << txi << "</b>]</h4>";
			s << "<br/>From: <b>" << pretty(ss).toHtmlEscaped().toStdString() << "</b> " << ss;
			if (tx.isCreation())
				s << "<br/>Creates: <b>" << pretty(right160(th)).toHtmlEscaped().toStdString() << "</b> " << right160(th);
			else
				s << "<br/>To: <b>" << pretty(tx.receiveAddress).toHtmlEscaped().toStdString() << "</b> " << tx.receiveAddress;
			s << "<br/>Value: <b>" << formatBalance(tx.value) << "</b>";
			s << "&nbsp;&emsp;&nbsp;#<b>" << tx.nonce << "</b>";
			s << "<br/>Gas price: <b>" << formatBalance(tx.gasPrice) << "</b>";
			s << "<br/>Gas: <b>" << tx.gas << "</b>";
			s << "<br/>V: <b>" << hex << nouppercase << (int)tx.vrs.v << "</b>";
			s << "<br/>R: <b>" << hex << nouppercase << tx.vrs.r << "</b>";
			s << "<br/>S: <b>" << hex << nouppercase << tx.vrs.s << "</b>";
			s << "<br/>Msg: <b>" << tx.sha3(false) << "</b>";
			if (tx.isCreation())
			{
				if (tx.data.size())
					s << "<h4>Code</h4>" << disassemble(tx.data);
			}
			else
			{
				if (tx.data.size())
					s << dev::memDump(tx.data, 16, true);
			}
			s << renderDiff(ethereum()->diff(txi, h));
			ui->debugCurrent->setEnabled(true);
			ui->debugDumpState->setEnabled(true);
			ui->debugDumpStatePre->setEnabled(true);
		}

		ui->info->appendHtml(QString::fromStdString(s.str()));
		ui->info->moveCursor(QTextCursor::Start);
	}
}

void Main::on_debugCurrent_triggered()
{
	if (auto item = ui->blocks->currentItem())
	{
		auto hba = item->data(Qt::UserRole).toByteArray();
		assert(hba.size() == 32);
		auto h = h256((byte const*)hba.data(), h256::ConstructFromPointer);

		if (!item->data(Qt::UserRole + 1).isNull())
		{
			unsigned txi = item->data(Qt::UserRole + 1).toInt();
			m_executiveState = ethereum()->state(txi + 1, h);
			m_currentExecution = unique_ptr<Executive>(new Executive(m_executiveState));
			Transaction t = m_executiveState.pending()[txi];
			m_executiveState = m_executiveState.fromPending(txi);
			auto r = t.rlp();
			populateDebugger(&r);
			m_currentExecution.reset();
		}
	}
}

void Main::on_debugDumpState_triggered(int _add)
{
	if (auto item = ui->blocks->currentItem())
	{
		auto hba = item->data(Qt::UserRole).toByteArray();
		assert(hba.size() == 32);
		auto h = h256((byte const*)hba.data(), h256::ConstructFromPointer);

		if (!item->data(Qt::UserRole + 1).isNull())
		{
			QString fn = QFileDialog::getSaveFileName(this, "Select file to output state dump");
			ofstream f(fn.toStdString());
			if (f.is_open())
			{
				unsigned txi = item->data(Qt::UserRole + 1).toInt();
				f << ethereum()->state(txi + _add, h) << endl;
			}
		}
	}
}

void Main::on_debugDumpStatePre_triggered()
{
	on_debugDumpState_triggered(0);
}

void Main::populateDebugger(dev::bytesConstRef _r)
{
	bool done = m_currentExecution->setup(_r);
	if (!done)
	{
		debugFinished();
		vector<WorldState const*> levels;
		m_codes.clear();
		bytesConstRef lastExtCode;
		bytesConstRef lastData;
		h256 lastHash;
		h256 lastDataHash;
		auto onOp = [&](uint64_t steps, Instruction inst, dev::bigint newMemSize, dev::bigint gasCost, void* voidVM, void const* voidExt)
		{
			dev::eth::VM& vm = *(dev::eth::VM*)voidVM;
			dev::eth::ExtVM const& ext = *(dev::eth::ExtVM const*)voidExt;
			if (ext.code != lastExtCode)
			{
				lastExtCode = ext.code;
				lastHash = sha3(lastExtCode);
				if (!m_codes.count(lastHash))
					m_codes[lastHash] = ext.code.toBytes();
			}
			if (ext.data != lastData)
			{
				lastData = ext.data;
				lastDataHash = sha3(lastData);
				if (!m_codes.count(lastDataHash))
					m_codes[lastDataHash] = ext.data.toBytes();
			}
			if (levels.size() < ext.level)
				levels.push_back(&m_history.back());
			else
				levels.resize(ext.level);
			m_history.append(WorldState({steps, ext.myAddress, vm.curPC(), inst, newMemSize, vm.gas(), lastHash, lastDataHash, vm.stack(), vm.memory(), gasCost, ext.state().storage(ext.myAddress), levels}));
		};
		m_currentExecution->go(onOp);
		m_currentExecution->finalize(onOp);
		initDebugger();
		updateDebugger();
	}
}

void Main::on_contracts_currentItemChanged()
{
	ui->contractInfo->clear();
	if (auto item = ui->contracts->currentItem())
	{
		auto hba = item->data(Qt::UserRole).toByteArray();
		assert(hba.size() == 20);
		auto address = h160((byte const*)hba.data(), h160::ConstructFromPointer);

		stringstream s;
		try
		{
			auto storage = ethereum()->storageAt(address);
			for (auto const& i: storage)
				s << "@" << showbase << hex << prettyU256(i.first).toStdString() << "&nbsp;&nbsp;&nbsp;&nbsp;" << showbase << hex << prettyU256(i.second).toStdString() << "<br/>";
			s << "<h4>Body Code</h4>" << disassemble(ethereum()->codeAt(address));
			ui->contractInfo->appendHtml(QString::fromStdString(s.str()));
		}
		catch (dev::eth::InvalidTrie)
		{
			ui->contractInfo->appendHtml("Corrupted trie.");
		}
		catch (dev::Exception &_e)
		{
			_e << dev::errinfo_comment("Could not get contract info.");
			cerr << "Unhandled exception!" << endl <<
				boost::diagnostic_information(_e);
			throw;
		}

		ui->contractInfo->moveCursor(QTextCursor::Start);
	}
}

void Main::on_idealPeers_valueChanged()
{
	m_webThree->setIdealPeerCount(ui->idealPeers->value());
}

void Main::on_ourAccounts_doubleClicked()
{
	auto hba = ui->ourAccounts->currentItem()->data(Qt::UserRole).toByteArray();
	auto h = Address((byte const*)hba.data(), Address::ConstructFromPointer);
	qApp->clipboard()->setText(QString::fromStdString(toHex(h.asArray())));
}

void Main::on_log_doubleClicked()
{
	ui->log->setPlainText("");
	m_logHistory.clear();
}

void Main::on_accounts_doubleClicked()
{
	auto hba = ui->accounts->currentItem()->data(Qt::UserRole).toByteArray();
	auto h = Address((byte const*)hba.data(), Address::ConstructFromPointer);
	qApp->clipboard()->setText(QString::fromStdString(toHex(h.asArray())));
}

void Main::on_contracts_doubleClicked()
{
	auto hba = ui->contracts->currentItem()->data(Qt::UserRole).toByteArray();
	auto h = Address((byte const*)hba.data(), Address::ConstructFromPointer);
	qApp->clipboard()->setText(QString::fromStdString(toHex(h.asArray())));
}

void Main::on_destination_currentTextChanged()
{
	if (ui->destination->currentText().size() && ui->destination->currentText() != "(Create Contract)")
		if (Address a = fromString(ui->destination->currentText()))
			ui->calculatedName->setText(render(a));
		else
			ui->calculatedName->setText("Unknown Address");
	else
		ui->calculatedName->setText("Create Contract");
	on_data_textChanged();
//	updateFee();
}

void Main::on_data_textChanged()
{
	m_pcWarp.clear();
	if (isCreation())
	{
		string src = ui->data->toPlainText().toStdString();
		vector<string> errors;
		QString lll;
		if (src.find_first_not_of("1234567890abcdefABCDEF") == string::npos && src.size() % 2 == 0)
		{
			m_data = fromHex(src);
		}
		else
		{
			m_data = dev::eth::compileLLL(src, m_enableOptimizer, &errors);
			if (errors.size())
			{
				try
				{
					m_data = dev::asBytes(::compile(src));
					for (auto& i: errors)
						i = "(LLL " + i + ")";
				}
				catch (string err)
				{
					errors.push_back("Serpent " + err);
				}
			}
			else
			{
				auto asmcode = dev::eth::compileLLLToAsm(src, false);
				lll = "<h4>Pre</h4><pre>" + QString::fromStdString(asmcode).toHtmlEscaped() + "</pre>";
				if (m_enableOptimizer)
				{
					asmcode = dev::eth::compileLLLToAsm(src, true);
					lll = "<h4>Opt</h4><pre>" + QString::fromStdString(asmcode).toHtmlEscaped() + "</pre>" + lll;
				}
			}
		}
		QString errs;
		if (errors.size())
		{
			errs = "<h4>Errors</h4>";
			for (auto const& i: errors)
				errs.append("<div style=\"border-left: 6px solid #c00; margin-top: 2px\">" + QString::fromStdString(i).toHtmlEscaped() + "</div>");
		}
		ui->code->setHtml(errs + lll + "<h4>Code</h4>" + QString::fromStdString(disassemble(m_data)).toHtmlEscaped());
		ui->gas->setMinimum((qint64)Client::txGas(m_data.size(), 0));
		if (!ui->gas->isEnabled())
			ui->gas->setValue(m_backupGas);
		ui->gas->setEnabled(true);
	}
	else
	{
		m_data.clear();
		QString s = ui->data->toPlainText();
		while (s.size())
		{
			QRegExp r("(@|\\$)?\"([^\"]*)\"(\\s.*)?");
			QRegExp d("(@|\\$)?([0-9]+)(\\s*(ether)|(finney)|(szabo))?(\\s.*)?");
			QRegExp h("(@|\\$)?(0x)?(([a-fA-F0-9])+)(\\s.*)?");
			if (r.exactMatch(s))
			{
				for (auto i: r.cap(2))
					m_data.push_back((byte)i.toLatin1());
				if (r.cap(1) != "$")
					for (int i = r.cap(2).size(); i < 32; ++i)
						m_data.push_back(0);
				else
					m_data.push_back(0);
				s = r.cap(3);
			}
			else if (d.exactMatch(s))
			{
				u256 v(d.cap(2).toStdString());
				if (d.cap(6) == "szabo")
					v *= dev::eth::szabo;
				else if (d.cap(5) == "finney")
					v *= dev::eth::finney;
				else if (d.cap(4) == "ether")
					v *= dev::eth::ether;
				bytes bs = dev::toCompactBigEndian(v);
				if (d.cap(1) != "$")
					for (auto i = bs.size(); i < 32; ++i)
						m_data.push_back(0);
				for (auto b: bs)
					m_data.push_back(b);
				s = d.cap(7);
			}
			else if (h.exactMatch(s))
			{
				bytes bs = fromHex((((h.cap(3).size() & 1) ? "0" : "") + h.cap(3)).toStdString());
				if (h.cap(1) != "$")
					for (auto i = bs.size(); i < 32; ++i)
						m_data.push_back(0);
				for (auto b: bs)
					m_data.push_back(b);
				s = h.cap(5);
			}
			else
				s = s.mid(1);
		}
		ui->code->setHtml(QString::fromStdString(dev::memDump(m_data, 8, true)));
		if (ethereum()->codeAt(fromString(ui->destination->currentText()), 0).size())
		{
			ui->gas->setMinimum((qint64)Client::txGas(m_data.size(), 1));
			if (!ui->gas->isEnabled())
				ui->gas->setValue(m_backupGas);
			ui->gas->setEnabled(true);
		}
		else
		{
			if (ui->gas->isEnabled())
				m_backupGas = ui->gas->value();
			ui->gas->setValue((qint64)Client::txGas(m_data.size()));
			ui->gas->setEnabled(false);
		}
	}
	updateFee();
}

void Main::on_killBlockchain_triggered()
{
	writeSettings();
	ui->mine->setChecked(false);
	ui->net->setChecked(false);
	web3()->stopNetwork();
	ethereum()->killChain();
	m_ethereum->setClient(ethereum());
	readSettings(true);
	installWatches();
	refreshAll();
}

bool Main::isCreation() const
{
	return ui->destination->currentText().isEmpty() || ui->destination->currentText() == "(Create Contract)";
}

u256 Main::fee() const
{
	return ui->gas->value() * gasPrice();
}

u256 Main::value() const
{
	if (ui->valueUnits->currentIndex() == -1)
		return 0;
	return ui->value->value() * units()[units().size() - 1 - ui->valueUnits->currentIndex()].first;
}

u256 Main::gasPrice() const
{
	if (ui->gasPriceUnits->currentIndex() == -1)
		return 0;
	return ui->gasPrice->value() * units()[units().size() - 1 - ui->gasPriceUnits->currentIndex()].first;
}

u256 Main::total() const
{
	return value() + fee();
}

void Main::updateFee()
{
	ui->fee->setText(QString("(gas sub-total: %1)").arg(formatBalance(fee()).c_str()));
	auto totalReq = total();
	ui->total->setText(QString("Total: %1").arg(formatBalance(totalReq).c_str()));

	bool ok = false;
	for (auto i: m_myKeys)
		if (ethereum()->balanceAt(i.address()) >= totalReq)
		{
			ok = true;
			break;
		}
	ui->send->setEnabled(ok);
	QPalette p = ui->total->palette();
	p.setColor(QPalette::WindowText, QColor(ok ? 0x00 : 0x80, 0x00, 0x00));
	ui->total->setPalette(p);
}

void Main::on_net_triggered()
{
	ui->port->setEnabled(!ui->net->isChecked());
	ui->clientName->setEnabled(!ui->net->isChecked());
    string n = string("AlethZero/v") + dev::Version;
	if (ui->clientName->text().size())
		n += "/" + ui->clientName->text().toStdString();
	n +=  "/" DEV_QUOTED(ETH_BUILD_TYPE) "/" DEV_QUOTED(ETH_BUILD_PLATFORM);
	web3()->setClientVersion(n);
	if (ui->net->isChecked())
	{
		// TODO: alter network stuff?
		//ui->port->value(), string(), 0, NodeMode::Full, ui->idealPeers->value(), ui->forceAddress->text().toStdString(), ui->upnp->isChecked(), m_privateChain.size() ? sha3(m_privateChain.toStdString()) : 0
		web3()->setIdealPeerCount(ui->idealPeers->value());
		web3()->setNetworkPreferences(netPrefs());
		ethereum()->setNetworkId(m_privateChain.size() ? sha3(m_privateChain.toStdString()) : 0);
		web3()->startNetwork();
		ui->downloadView->setDownloadMan(ethereum()->downloadMan());
		if (m_peers.size() && ui->usePast->isChecked())
			web3()->restorePeers(bytesConstRef((byte*)m_peers.data(), m_peers.size()));
	}
	else
	{
		ui->downloadView->setDownloadMan(nullptr);
		web3()->stopNetwork();
	}
}

void Main::on_connect_triggered()
{
	if (!ui->net->isChecked())
	{
		ui->net->setChecked(true);
		on_net_triggered();
	}
	bool ok = false;
	QString s = QInputDialog::getItem(this, "Connect to a Network Peer", "Enter a peer to which a connection may be made:", m_servers, m_servers.count() ? rand() % m_servers.count() : 0, true, &ok);
	if (ok && s.contains(":"))
	{
		string host = s.section(":", 0, 0).toStdString();
		unsigned short port = s.section(":", 1).toInt();
		web3()->connect(host, port);
	}
}

void Main::on_verbosity_valueChanged()
{
	g_logVerbosity = ui->verbosity->value();
	ui->verbosityLabel->setText(QString::number(g_logVerbosity));
}

void Main::on_mine_triggered()
{
	if (ui->mine->isChecked())
	{
		ethereum()->setAddress(m_myKeys.last().address());
		ethereum()->startMining();
	}
	else
		ethereum()->stopMining();
}

void Main::on_send_clicked()
{
	u256 totalReq = value() + fee();
	for (auto i: m_myKeys)
		if (ethereum()->balanceAt(i.address(), 0) >= totalReq)
		{
			debugFinished();
			Secret s = i.secret();
			if (isCreation())
				ethereum()->transact(s, value(), m_data, ui->gas->value(), gasPrice());
			else
				ethereum()->transact(s, value(), fromString(ui->destination->currentText()), m_data, ui->gas->value(), gasPrice());
			return;
		}
	statusBar()->showMessage("Couldn't make transaction: no single account contains at least the required amount.");
}

void Main::keysChanged()
{
	onBalancesChange();
}

void Main::on_debug_clicked()
{
	debugFinished();
	try
	{
		u256 totalReq = value() + fee();
		for (auto i: m_myKeys)
			if (ethereum()->balanceAt(i.address()) >= totalReq)
			{
				Secret s = i.secret();
				m_executiveState = ethereum()->postState();
				m_currentExecution = unique_ptr<Executive>(new Executive(m_executiveState));
				Transaction t;
				t.nonce = m_executiveState.transactionsFrom(dev::toAddress(s));
				t.value = value();
				t.gasPrice = gasPrice();
				t.gas = ui->gas->value();
				t.data = m_data;
				t.receiveAddress = isCreation() ? Address() : fromString(ui->destination->currentText());
				t.sign(s);
				auto r = t.rlp();
				populateDebugger(&r);
				m_currentExecution.reset();
				return;
			}
		statusBar()->showMessage("Couldn't make transaction: no single account contains at least the required amount.");
	}
	catch (dev::Exception const& _e)
	{
		statusBar()->showMessage("Error running transaction: " + QString::fromStdString(diagnostic_information(_e)));
		// this output is aimed at developers, reconsider using _e.what for more user friendly output.
	}
}

void Main::on_create_triggered()
{
	m_myKeys.append(KeyPair::create());
	keysChanged();
}

void Main::on_debugStep_triggered()
{
	if (ui->debugTimeline->value() < m_history.size()) {
		auto l = m_history[ui->debugTimeline->value()].levels.size();
		if ((ui->debugTimeline->value() + 1) < m_history.size() && m_history[ui->debugTimeline->value() + 1].levels.size() > l)
		{
			on_debugStepInto_triggered();
			if (m_history[ui->debugTimeline->value()].levels.size() > l)
				on_debugStepOut_triggered();
		}
		else
			on_debugStepInto_triggered();
	}
}

void Main::on_debugStepInto_triggered()
{
	ui->debugTimeline->setValue(ui->debugTimeline->value() + 1);
	ui->callStack->setCurrentRow(0);
}

void Main::on_debugStepOut_triggered()
{
	if (ui->debugTimeline->value() < m_history.size())
	{
		auto ls = m_history[ui->debugTimeline->value()].levels.size();
		auto l = ui->debugTimeline->value();
		for (; l < m_history.size() && m_history[l].levels.size() >= ls; ++l) {}
		ui->debugTimeline->setValue(l);
		ui->callStack->setCurrentRow(0);
	}
}

void Main::on_debugStepBackInto_triggered()
{
	ui->debugTimeline->setValue(ui->debugTimeline->value() - 1);
	ui->callStack->setCurrentRow(0);
}

void Main::on_debugStepBack_triggered()
{
	auto l = m_history[ui->debugTimeline->value()].levels.size();
	if (ui->debugTimeline->value() > 0 && m_history[ui->debugTimeline->value() - 1].levels.size() > l)
	{
		on_debugStepBackInto_triggered();
		if (m_history[ui->debugTimeline->value()].levels.size() > l)
			on_debugStepBackOut_triggered();
	}
	else
		on_debugStepBackInto_triggered();
}

void Main::on_debugStepBackOut_triggered()
{
	if (ui->debugTimeline->value() > 0)
	{
		auto ls = m_history[ui->debugTimeline->value()].levels.size();
		int l = ui->debugTimeline->value();
		for (; l > 0 && m_history[l].levels.size() >= ls; --l) {}
		ui->debugTimeline->setValue(l);
		ui->callStack->setCurrentRow(0);
	}
}

void Main::on_dumpTrace_triggered()
{
	QString fn = QFileDialog::getSaveFileName(this, "Select file to output EVM trace");
	ofstream f(fn.toStdString());
	if (f.is_open())
		for (WorldState const& ws: m_history)
			f << ws.cur << " " << hex << toHex(dev::toCompactBigEndian(ws.curPC, 1)) << " " << hex << toHex(dev::toCompactBigEndian((int)(byte)ws.inst, 1)) << " " << hex << toHex(dev::toCompactBigEndian((uint64_t)ws.gas, 1)) << endl;
}

void Main::on_dumpTracePretty_triggered()
{
	QString fn = QFileDialog::getSaveFileName(this, "Select file to output EVM trace");
	ofstream f(fn.toStdString());
	if (f.is_open())
		for (WorldState const& ws: m_history)
		{
			f << endl << "    STACK" << endl;
			for (auto i: ws.stack)
				f << (h256)i << endl;
			f << "    MEMORY" << endl << dev::memDump(ws.memory);
			f << "    STORAGE" << endl;
			for (auto const& i: ws.storage)
				f << showbase << hex << i.first << ": " << i.second << endl;
			f << dec << ws.levels.size() << " | " << ws.cur << " | #" << ws.steps << " | " << hex << setw(4) << setfill('0') << ws.curPC << " : " << dev::eth::instructionInfo(ws.inst).name << " | " << dec << ws.gas << " | -" << dec << ws.gasCost << " | " << ws.newMemSize << "x32";
		}
}

void Main::on_dumpTraceStorage_triggered()
{
	QString fn = QFileDialog::getSaveFileName(this, "Select file to output EVM trace");
	ofstream f(fn.toStdString());
	if (f.is_open())
		for (WorldState const& ws: m_history)
		{
			if (ws.inst == Instruction::STOP || ws.inst == Instruction::RETURN || ws.inst == Instruction::SUICIDE)
				for (auto i: ws.storage)
					f << toHex(dev::toCompactBigEndian(i.first, 1)) << " " << toHex(dev::toCompactBigEndian(i.second, 1)) << endl;
			f << ws.cur << " " << hex << toHex(dev::toCompactBigEndian(ws.curPC, 1)) << " " << hex << toHex(dev::toCompactBigEndian((int)(byte)ws.inst, 1)) << " " << hex << toHex(dev::toCompactBigEndian((uint64_t)ws.gas, 1)) << endl;
		}
}

void Main::on_go_triggered()
{
	if (!ui->net->isChecked())
	{
		ui->net->setChecked(true);
		on_net_triggered();
	}
	web3()->connect(Host::pocHost());
}

void Main::on_callStack_currentItemChanged()
{
	updateDebugger();
}

void Main::alterDebugStateGroup(bool _enable) const
{
	ui->debugStep->setEnabled(_enable);
	ui->debugStepInto->setEnabled(_enable);
	ui->debugStepOut->setEnabled(_enable);
	ui->debugStepBackInto->setEnabled(_enable);
	ui->debugStepBackOut->setEnabled(_enable);
	ui->dumpTrace->setEnabled(_enable);
	ui->dumpTraceStorage->setEnabled(_enable);
	ui->dumpTracePretty->setEnabled(_enable);
	ui->debugStepBack->setEnabled(_enable);
	ui->debugPanel->setEnabled(_enable);
}

void Main::debugFinished()
{
	m_codes.clear();
	m_pcWarp.clear();
	m_history.clear();
	m_lastLevels.clear();
	m_lastCode = h256();
	ui->callStack->clear();
	ui->debugCode->clear();
	ui->debugStack->clear();
	ui->debugMemory->setHtml("");
	ui->debugStorage->setHtml("");
	ui->debugStateInfo->setText("");
	alterDebugStateGroup(false);
//	ui->send->setEnabled(true);
}

void Main::initDebugger()
{
//	ui->send->setEnabled(false);
	if (m_history.size())
	{
		alterDebugStateGroup(true);
		ui->debugCode->setEnabled(false);
		ui->debugTimeline->setMinimum(0);
		ui->debugTimeline->setMaximum(m_history.size());
		ui->debugTimeline->setValue(0);
	}
}

void Main::on_debugTimeline_valueChanged()
{
	updateDebugger();
}

QString Main::prettyU256(dev::u256 _n) const
{
	unsigned inc = 0;
	QString raw;
	ostringstream s;
	if (!(_n >> 64))
		s << "<span style=\"color: #008\">" << (uint64_t)_n << "</span> <span style=\"color: #448\">(0x" << hex << (uint64_t)_n << ")</span>";
	else if (!~(_n >> 64))
		s << "<span style=\"color: #008\">" << (int64_t)_n << "</span> <span style=\"color: #448\">(0x" << hex << (int64_t)_n << ")</span>";
	else if ((_n >> 200) == 0)
	{
		Address a = right160(_n);
		QString n = pretty(a);
		if (n.isNull())
			s << "<span style=\"color: #844\">0x</span><span style=\"color: #800\">" << a << "</span>";
		else
			s << "<span style=\"font-weight: bold; color: #800\">" << n.toHtmlEscaped().toStdString() << "</span> (<span style=\"color: #844\">0x</span><span style=\"color: #800\">" << a.abridged() << "</span>)";
	}
	else if ((raw = fromRaw((h256)_n, &inc)).size())
		return "<span style=\"color: #484\">\"</span><span style=\"color: #080\">" + raw.toHtmlEscaped() + "</span><span style=\"color: #484\">\"" + (inc ? " + " + QString::number(inc) : "") + "</span>";
	else
		s << "<span style=\"color: #466\">0x</span><span style=\"color: #044\">" << (h256)_n << "</span>";
	return QString::fromStdString(s.str());
}

void Main::updateDebugger()
{
	if (m_history.size())
	{
		WorldState const& nws = m_history[min((int)m_history.size() - 1, ui->debugTimeline->value())];
		WorldState const& ws = ui->callStack->currentRow() > 0 ? *nws.levels[nws.levels.size() - ui->callStack->currentRow()] : nws;

		if (ui->debugTimeline->value() >= m_history.size())
		{
			if (ws.gasCost > ws.gas)
				ui->debugMemory->setHtml("<h3>OUT-OF-GAS</h3>");
			else if (ws.inst == Instruction::RETURN && ws.stack.size() >= 2)
			{
				unsigned from = (unsigned)ws.stack.back();
				unsigned size = (unsigned)ws.stack[ws.stack.size() - 2];
				unsigned o = 0;
				bytes out(size, 0);
				for (; o < size && from + o < ws.memory.size(); ++o)
					out[o] = ws.memory[from + o];
				ui->debugMemory->setHtml("<h3>RETURN</h3>" + QString::fromStdString(dev::memDump(out, 16, true)));
			}
			else if (ws.inst == Instruction::STOP)
				ui->debugMemory->setHtml("<h3>STOP</h3>");
			else if (ws.inst == Instruction::SUICIDE && ws.stack.size() >= 1)
				ui->debugMemory->setHtml("<h3>SUICIDE</h3>0x" + QString::fromStdString(toString(right160(ws.stack.back()))));
			else
				ui->debugMemory->setHtml("<h3>EXCEPTION</h3>");

			ostringstream ss;
			ss << dec << "EXIT  |  GAS: " << dec << max<dev::bigint>(0, (dev::bigint)ws.gas - ws.gasCost);
			ui->debugStateInfo->setText(QString::fromStdString(ss.str()));
			ui->debugStorage->setHtml("");
			ui->debugCallData->setHtml("");
			m_lastData = h256();
			ui->callStack->clear();
			m_lastLevels.clear();
			ui->debugCode->clear();
			m_lastCode = h256();
			ui->debugStack->setHtml("");
		}
		else
		{
			if (m_lastLevels != nws.levels || !ui->callStack->count())
			{
				m_lastLevels = nws.levels;
				ui->callStack->clear();
				for (unsigned i = 0; i <= nws.levels.size(); ++i)
				{
					WorldState const& s = i ? *nws.levels[nws.levels.size() - i] : nws;
					ostringstream out;
					out << s.cur.abridged();
					if (i)
						out << " " << instructionInfo(s.inst).name << " @0x" << hex << s.curPC;
					ui->callStack->addItem(QString::fromStdString(out.str()));
				}
			}

			if (ws.code != m_lastCode)
			{
				bytes const& code = m_codes[ws.code];
				QListWidget* dc = ui->debugCode;
				dc->clear();
				m_pcWarp.clear();
				for (unsigned i = 0; i <= code.size(); ++i)
				{
					byte b = i < code.size() ? code[i] : 0;
					try
					{
						QString s = QString::fromStdString(instructionInfo((Instruction)b).name);
						ostringstream out;
						out << hex << setw(4) << setfill('0') << i;
						m_pcWarp[i] = dc->count();
						if (b >= (byte)Instruction::PUSH1 && b <= (byte)Instruction::PUSH32)
						{
							unsigned bc = b - (byte)Instruction::PUSH1 + 1;
							s = "PUSH 0x" + QString::fromStdString(toHex(bytesConstRef(&code[i + 1], bc)));
							i += bc;
						}
						dc->addItem(QString::fromStdString(out.str()) + "  "  + s);
					}
					catch (...)
					{
						cerr << "Unhandled exception!" << endl <<
									boost::current_exception_diagnostic_information();
						break;	// probably hit data segment
					}
				}
				m_lastCode = ws.code;
			}

			if (ws.callData != m_lastData)
			{
				m_lastData = ws.callData;
				if (ws.callData)
				{
					assert(m_codes.count(ws.callData));
					ui->debugCallData->setHtml(QString::fromStdString(dev::memDump(m_codes[ws.callData], 16, true)));
				}
				else
					ui->debugCallData->setHtml("");
			}

			QString stack;
			for (auto i: ws.stack)
				stack.prepend("<div>" + prettyU256(i) + "</div>");
			ui->debugStack->setHtml(stack);
			ui->debugMemory->setHtml(QString::fromStdString(dev::memDump(ws.memory, 16, true)));
			assert(m_codes.count(ws.code));

			if (m_codes[ws.code].size() >= (unsigned)ws.curPC)
			{
				int l = m_pcWarp[(unsigned)ws.curPC];
				ui->debugCode->setCurrentRow(max(0, l - 5));
				ui->debugCode->setCurrentRow(min(ui->debugCode->count() - 1, l + 5));
				ui->debugCode->setCurrentRow(l);
			}
			else
				cwarn << "PC (" << (unsigned)ws.curPC << ") is after code range (" << m_codes[ws.code].size() << ")";

			ostringstream ss;
			ss << dec << "STEP: " << ws.steps << "  |  PC: 0x" << hex << ws.curPC << "  :  " << dev::eth::instructionInfo(ws.inst).name << "  |  ADDMEM: " << dec << ws.newMemSize << " words  |  COST: " << dec << ws.gasCost <<  "  |  GAS: " << dec << ws.gas;
			ui->debugStateInfo->setText(QString::fromStdString(ss.str()));
			stringstream s;
			for (auto const& i: ws.storage)
				s << "@" << prettyU256(i.first).toStdString() << "&nbsp;&nbsp;&nbsp;&nbsp;" << prettyU256(i.second).toStdString() << "<br/>";
			ui->debugStorage->setHtml(QString::fromStdString(s.str()));
		}
	}
}

// extra bits needed to link on VS
#ifdef _MSC_VER

// include moc file, ofuscated to hide from automoc
#include\
"moc_MainWin.cpp"

#include\
"moc_MiningView.cpp"

#include\
"moc_DownloadView.cpp"

#endif<|MERGE_RESOLUTION|>--- conflicted
+++ resolved
@@ -614,19 +614,8 @@
 				QMessageBox::warning(this, "Already Have Key", "Could not import the secret key: we already own this account.");
 		}
 		else
-<<<<<<< HEAD
 			BOOST_THROW_EXCEPTION(Exception() << errinfo_comment("encseed type is not js::str_type") );
-		if (std::find(m_myKeys.begin(), m_myKeys.end(), k) == m_myKeys.end())
-		{
-			m_myKeys.append(k);
-			m_keysChanged = true;
-			update();
-		}
-		else
-			QMessageBox::warning(this, "Already Have Key", "Could not import the secret key: we already own this account.");
-=======
-			throw 0;
->>>>>>> dac9d062
+
 	}
 	catch (...)
 	{
@@ -843,11 +832,7 @@
 		if (_f.size() > 1 && _f.size() < 10 && _f[0] == '#' && stoul(_f.substr(1)) == _b.number)
 			return true;
 	}
-	catch (...)
-	{
-		cerr << "Unhandled exception!" << endl <<
-			boost::current_exception_diagnostic_information();
-	}
+	catch (...) {}
 	if (toHex(_h.ref()).find(_f) != string::npos)
 		return true;
 	BlockInfo bi(_bc.block(_h));
@@ -1306,14 +1291,6 @@
 		{
 			ui->contractInfo->appendHtml("Corrupted trie.");
 		}
-		catch (dev::Exception &_e)
-		{
-			_e << dev::errinfo_comment("Could not get contract info.");
-			cerr << "Unhandled exception!" << endl <<
-				boost::diagnostic_information(_e);
-			throw;
-		}
-
 		ui->contractInfo->moveCursor(QTextCursor::Start);
 	}
 }
