<RCC>
    <qresource prefix="/">
        <file>qml/fonts/SourceSansPro-Black.ttf</file>
        <file>qml/fonts/SourceSansPro-BlackIt.ttf</file>
        <file>qml/fonts/SourceSansPro-Bold.ttf</file>
        <file>qml/fonts/SourceSansPro-BoldIt.ttf</file>
        <file>qml/fonts/SourceSansPro-ExtraLight.ttf</file>
        <file>qml/fonts/SourceSansPro-ExtraLightIt.ttf</file>
        <file>qml/fonts/SourceSansPro-It.ttf</file>
        <file>qml/fonts/SourceSansPro-Light.ttf</file>
        <file>qml/fonts/SourceSansPro-LightIt.ttf</file>
        <file>qml/fonts/SourceSansPro-Regular.ttf</file>
        <file>qml/fonts/SourceSansPro-Semibold.ttf</file>
        <file>qml/fonts/SourceSansPro-SemiboldIt.ttf</file>
        <file>qml/fonts/SourceSerifPro-Bold.ttf</file>
        <file>qml/fonts/SourceSerifPro-Regular.ttf</file>
        <file>qml/fonts/SourceSerifPro-Semibold.ttf</file>
        <file>qml/img/available_updates.png</file>
        <file>qml/img/b64.png</file>
        <file>qml/img/bugiconactive.png</file>
        <file>qml/img/bugiconinactive.png</file>
        <file>qml/img/closedtriangleindicator.png</file>
        <file>qml/img/closedtriangleindicator_filesproject.png</file>
        <file>qml/img/console.png</file>
        <file>qml/img/copy.png</file>
        <file>qml/img/dappProjectIcon.png</file>
        <file>qml/img/delete_sign.png</file>
        <file>qml/img/edit.png</file>
        <file>qml/img/exit.png</file>
        <file>qml/img/help.png</file>
        <file>qml/img/jumpintoback.png</file>
        <file>qml/img/jumpintobackdisabled.png</file>
        <file>qml/img/jumpintoforward.png</file>
        <file>qml/img/jumpintoforwarddisabled.png</file>
        <file>qml/img/jumpoutback.png</file>
        <file>qml/img/jumpoutbackdisabled.png</file>
        <file>qml/img/jumpoutforward.png</file>
        <file>qml/img/jumpoutforwarddisabled.png</file>
        <file>qml/img/jumpoverback.png</file>
        <file>qml/img/jumpoverbackdisabled.png</file>
        <file>qml/img/jumpoverforward.png</file>
        <file>qml/img/jumpoverforwarddisabled.png</file>
        <file>qml/img/note.png</file>
        <file>qml/img/openedfolder.png</file>
        <file>qml/img/opentriangleindicator.png</file>
        <file>qml/img/opentriangleindicator_filesproject.png</file>
        <file>qml/img/plus.png</file>
        <file>qml/img/projecticon.png</file>
        <file>qml/img/run.png</file>
        <file>qml/img/search_filled.png</file>
        <file>qml/img/play_button2x.png</file>
        <file>qml/img/play_button.png</file>
        <file>qml/img/pause_button2x.png</file>
        <file>qml/img/pause_button.png</file>
        <file>res/mix_256x256x32.png</file>
        <file>stdc/config.sol</file>
        <file>stdc/namereg.sol</file>
        <file>stdc/std.sol</file>
<<<<<<< HEAD
        <file>qml/img/edit_combox.png</file>
=======
        <file>qml/img/clearicon.png</file>
        <file>qml/img/cleariconactive.png</file>
        <file>qml/img/copyicon.png</file>
        <file>qml/img/copyiconactive.png</file>
>>>>>>> e7007084
    </qresource>
</RCC><|MERGE_RESOLUTION|>--- conflicted
+++ resolved
@@ -56,13 +56,10 @@
         <file>stdc/config.sol</file>
         <file>stdc/namereg.sol</file>
         <file>stdc/std.sol</file>
-<<<<<<< HEAD
         <file>qml/img/edit_combox.png</file>
-=======
         <file>qml/img/clearicon.png</file>
         <file>qml/img/cleariconactive.png</file>
         <file>qml/img/copyicon.png</file>
         <file>qml/img/copyiconactive.png</file>
->>>>>>> e7007084
     </qresource>
 </RCC>