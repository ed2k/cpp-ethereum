--- conflicted
+++ resolved
@@ -6,6 +6,7 @@
 var currentSelectedState = null;
 function init()
 {
+	console.log("init");
 	currentSelectedState = 0;
 	select(currentSelectedState);
 	displayReturnValue();
@@ -59,18 +60,14 @@
 	debugStorageTxt.text = "";
 	debugCallDataTxt.text = "";
 	debugStackTxt.text = "";
-<<<<<<< HEAD
-	debugMemoryTxt.text = state.endOfDebug
-	var gascost = state.gas - state.gasCost;
-	headerInfoLabel.text = "EXIT  |  GAS: " + gascost;
+	debugMemoryTxt.text = state.endOfDebug;
+	headerInfoLabel.text = "EXIT  |  GAS: " + state.gasLeft;
 }
 
 function displayReturnValue()
 {
+	console.log("JSON.stringify(contractCallRe");
+	console.log(JSON.stringify(contractCallReturnParameters));
 	headerReturnList.model = contractCallReturnParameters;
 	headerReturnList.update();
-=======
-	debugMemoryTxt.text = state.endOfDebug;
-	headerInfoLabel.text = "EXIT  |  GAS: " + state.gasLeft;
->>>>>>> f8c4d0b5
 }