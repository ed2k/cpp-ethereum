/*
	This file is part of cpp-ethereum.

	cpp-ethereum is free software: you can redistribute it and/or modify
	it under the terms of the GNU General Public License as published by
	the Free Software Foundation, either version 3 of the License, or
	(at your option) any later version.

	cpp-ethereum is distributed in the hope that it will be useful,
	but WITHOUT ANY WARRANTY; without even the implied warranty of
	MERCHANTABILITY or FITNESS FOR A PARTICULAR PURPOSE.  See the
	GNU General Public License for more details.

	You should have received a copy of the GNU General Public License
	along with cpp-ethereum.  If not, see <http://www.gnu.org/licenses/>.
*/
/** @file CodeEditorExtensionManager.h
 * @author Yann yann@ethdev.com
 * @date 2014
 * Ethereum IDE client.
 */

#pragma once

#include <QQuickItem>
#include <QTextDocument>
#include <QVector>
#include "ConstantCompilationControl.h"

namespace dev
{
namespace mix
{

<<<<<<< HEAD
class AppContext;

=======
/**
 * @brief Init and provides connection between extensions.
 */
>>>>>>> c6b6fddd
class CodeEditorExtensionManager: public QObject
{
	Q_OBJECT

	Q_PROPERTY(QQuickItem* editor MEMBER m_editor WRITE setEditor)
	Q_PROPERTY(QQuickItem* tabView MEMBER m_tabView WRITE setTabView)
	Q_PROPERTY(QQuickItem* rightTabView MEMBER m_rightTabView WRITE setRightTabView)

public:
	CodeEditorExtensionManager();
	~CodeEditorExtensionManager();
	/// Initialize all extensions.
	void initExtensions();
	/// Initialize extension.
	void initExtension(std::shared_ptr<Extension>);
	/// Set current text editor.
	void setEditor(QQuickItem*);
	/// Set current tab view
	void setTabView(QQuickItem*);
<<<<<<< HEAD
=======
	/// Set current right tab view.
>>>>>>> c6b6fddd
	void setRightTabView(QQuickItem*);

private:
	QQuickItem* m_editor;
	QVector<std::shared_ptr<Extension>> m_features;
	QQuickItem* m_tabView;
	QQuickItem* m_rightTabView;
	QTextDocument* m_doc;
<<<<<<< HEAD
	AppContext* m_appContext;
	void loadEditor(QQuickItem*);
=======
	void loadEditor(QQuickItem* _editor);
>>>>>>> c6b6fddd
};

}
}<|MERGE_RESOLUTION|>--- conflicted
+++ resolved
@@ -22,6 +22,7 @@
 
 #pragma once
 
+#include <memory>
 #include <QQuickItem>
 #include <QTextDocument>
 #include <QVector>
@@ -32,14 +33,12 @@
 namespace mix
 {
 
-<<<<<<< HEAD
+
 class AppContext;
 
-=======
 /**
  * @brief Init and provides connection between extensions.
  */
->>>>>>> c6b6fddd
 class CodeEditorExtensionManager: public QObject
 {
 	Q_OBJECT
@@ -59,10 +58,7 @@
 	void setEditor(QQuickItem*);
 	/// Set current tab view
 	void setTabView(QQuickItem*);
-<<<<<<< HEAD
-=======
 	/// Set current right tab view.
->>>>>>> c6b6fddd
 	void setRightTabView(QQuickItem*);
 
 private:
@@ -71,12 +67,8 @@
 	QQuickItem* m_tabView;
 	QQuickItem* m_rightTabView;
 	QTextDocument* m_doc;
-<<<<<<< HEAD
 	AppContext* m_appContext;
-	void loadEditor(QQuickItem*);
-=======
 	void loadEditor(QQuickItem* _editor);
->>>>>>> c6b6fddd
 };
 
 }
