--- conflicted
+++ resolved
@@ -36,29 +36,12 @@
 namespace eth
 {
 
-<<<<<<< HEAD
 class VMFactory;
-=======
-struct VMException: virtual Exception {};
-struct StepsDone: virtual VMException {};
-struct BreakPointHit: virtual VMException {};
-struct BadInstruction: virtual VMException {};
-struct BadJumpDestination: virtual VMException {};
-struct OutOfGas: virtual VMException {};
-struct StackTooSmall: virtual public VMException {};
-
-// Convert from a 256-bit integer stack/memory entry into a 160-bit Address hash.
-// Currently we just pull out the right (low-order in BE) 160-bits.
-inline Address asAddress(u256 _item)
-{
-	return right160(h256(_item));
-}
 
 inline u256 fromAddress(Address _a)
 {
 	return (u160)_a;
 }
->>>>>>> fca8873f
 
 /**
  */
@@ -240,7 +223,7 @@
 			u256 inOff = m_stack[m_stack.size() - 2];
 			u256 inSize = m_stack[m_stack.size() - 3];
 			newTempSize = (bigint)inOff + inSize;
-			runGas = c_createGas;
+            runGas = c_createGas;
 			break;
 		}
 		case Instruction::EXP:
