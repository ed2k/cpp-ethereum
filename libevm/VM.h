/*
	This file is part of cpp-ethereum.

	cpp-ethereum is free software: you can redistribute it and/or modify
	it under the terms of the GNU General Public License as published by
	the Free Software Foundation, either version 3 of the License, or
	(at your option) any later version.

	cpp-ethereum is distributed in the hope that it will be useful,
	but WITHOUT ANY WARRANTY; without even the implied warranty of
	MERCHANTABILITY or FITNESS FOR A PARTICULAR PURPOSE.  See the
	GNU General Public License for more details.

	You should have received a copy of the GNU General Public License
	along with cpp-ethereum.  If not, see <http://www.gnu.org/licenses/>.
*/
/** @file VM.h
 * @author Gav Wood <i@gavwood.com>
 * @date 2014
 */

#pragma once

#include <unordered_map>
#include <libdevcore/Exceptions.h>
#include <libethcore/CommonEth.h>
#include <libevmcore/Instruction.h>
#include <libdevcrypto/SHA3.h>
#include <libethcore/BlockInfo.h>
#include "VMFace.h"
#include "FeeStructure.h"
#include "VMFace.h"

namespace dev
{
namespace eth
{

<<<<<<< HEAD
class VMFactory;

=======
>>>>>>> 15b2fcd5
// Convert from a 256-bit integer stack/memory entry into a 160-bit Address hash.
// Currently we just pull out the right (low-order in BE) 160-bits.
inline Address asAddress(u256 _item)
{
	return right160(h256(_item));
}

inline u256 fromAddress(Address _a)
{
	return (u160)_a;
}

/**
 */
<<<<<<< HEAD
class VM : public VMFace
=======
class VM: public VMFace
>>>>>>> 15b2fcd5
{
public:
	virtual void reset(u256 _gas = 0) noexcept override final;

	virtual bytesConstRef go(ExtVMFace& _ext, OnOpFunc const& _onOp = {}, uint64_t _steps = (uint64_t)-1) override final;

	void require(u256 _n) { if (m_stack.size() < _n) { if (m_onFail) m_onFail(); BOOST_THROW_EXCEPTION(StackTooSmall() << RequirementError((bigint)_n, (bigint)m_stack.size())); } }
	void requireMem(unsigned _n) { if (m_temp.size() < _n) { m_temp.resize(_n); } }
<<<<<<< HEAD
=======

>>>>>>> 15b2fcd5
	u256 curPC() const { return m_curPC; }

	bytes const& memory() const { return m_temp; }
	u256s const& stack() const { return m_stack; }

private:
<<<<<<< HEAD
	friend VMFactory;
	explicit VM(u256 _gas = 0): VMFace(_gas) {}

	template <class Ext>
	bytesConstRef go(Ext& _ext, OnOpFunc const& _onOp, uint64_t _steps);
=======
	friend class VMFactory;

	/// Construct VM object.
	explicit VM(u256 _gas = 0): VMFace(_gas) {}

	template <class Ext>
	bytesConstRef goImpl(Ext& _ext, OnOpFunc const& _onOp = OnOpFunc(), uint64_t _steps = (uint64_t)-1);
>>>>>>> 15b2fcd5

	u256 m_curPC = 0;
	bytes m_temp;
	u256s m_stack;
	std::set<u256> m_jumpDests;
	std::function<void()> m_onFail;
};

}

// INLINE:
template <class Ext> dev::bytesConstRef dev::eth::VM::goImpl(Ext& _ext, OnOpFunc const& _onOp, uint64_t _steps)
{
	auto memNeed = [](dev::u256 _offset, dev::u256 _size) { return _size ? (bigint)_offset + _size : (bigint)0; };

	if (m_jumpDests.empty())
	{
		std::set<u256> implicit;
		for (unsigned i = 0; i < _ext.code.size(); ++i)
			if (_ext.code[i] == (byte)Instruction::JUMPDEST)
				m_jumpDests.insert(i);
			else if (_ext.code[i] >= (byte)Instruction::PUSH1 && _ext.code[i] <= (byte)Instruction::PUSH32)
			{
				int in = _ext.code[i] - (unsigned)Instruction::PUSH1 + 1;
				u256 p = 0;
				for (i++; in--; i++)
					p = (p << 8) | _ext.getCode(i);
				if ((_ext.getCode(i) == (byte)Instruction::JUMP || _ext.getCode(i) == (byte)Instruction::JUMPI) && !(_ext.getCode(p) == (byte)Instruction::JUMP || _ext.getCode(p) == (byte)Instruction::JUMPI))
					if (p >= _ext.code.size())
						m_jumpDests.insert(p);
					else
						implicit.insert(p);
				else {}
				i--;
			}
		for (unsigned i = 0; i < _ext.code.size(); i += instructionInfo((Instruction)_ext.getCode(i)).additional + 1)
			if (implicit.count(i))
				m_jumpDests.insert(i);
	}

	u256 nextPC = m_curPC + 1;
	auto osteps = _steps;
	for (bool stopped = false; !stopped && _steps--; m_curPC = nextPC, nextPC = m_curPC + 1)
	{
		// INSTRUCTION...
		Instruction inst = (Instruction)_ext.getCode(m_curPC);

		// FEES...
		bigint runGas = c_stepGas;
		bigint newTempSize = m_temp.size();
		bigint copySize = 0;

		auto onOperation = [&]()
		{
			if (_onOp)
				_onOp(osteps - _steps - 1, inst, newTempSize > m_temp.size() ? (newTempSize - m_temp.size()) / 32 : bigint(0), runGas, this, &_ext);
		};
		// should work, but just seems to result in immediate errorless exit on initial execution. yeah. weird.
		//m_onFail = std::function<void()>(onOperation);

		switch (inst)
		{
		case Instruction::STOP:
			runGas = 0;
			break;

		case Instruction::SUICIDE:
			require(1);
			runGas = 0;
			break;

		case Instruction::SSTORE:
			require(2);
			if (!_ext.store(m_stack.back()) && m_stack[m_stack.size() - 2])
				runGas = c_sstoreSetGas;
			else if (_ext.store(m_stack.back()) && !m_stack[m_stack.size() - 2])
			{
				runGas = 0;
				_ext.sub.refunds += c_sstoreRefundGas;
			}
			else
				runGas = c_sstoreResetGas;
			break;

		case Instruction::SLOAD:
			require(1);
			runGas = c_sloadGas;
			break;

		// These all operate on memory and therefore potentially expand it:
		case Instruction::MSTORE:
			require(2);
			newTempSize = (bigint)m_stack.back() + 32;
			break;
		case Instruction::MSTORE8:
			require(2);
			newTempSize = (bigint)m_stack.back() + 1;
			break;
		case Instruction::MLOAD:
			require(1);
			newTempSize = (bigint)m_stack.back() + 32;
			break;
		case Instruction::RETURN:
			require(2);
			newTempSize = memNeed(m_stack.back(), m_stack[m_stack.size() - 2]);
			break;
		case Instruction::SHA3:
			require(2);
			runGas = c_sha3Gas;
			newTempSize = memNeed(m_stack.back(), m_stack[m_stack.size() - 2]);
			break;
		case Instruction::CALLDATACOPY:
			require(3);
			copySize = m_stack[m_stack.size() - 3];
			newTempSize = memNeed(m_stack.back(), m_stack[m_stack.size() - 3]);
			break;
		case Instruction::CODECOPY:
			require(3);
			copySize = m_stack[m_stack.size() - 3];
			newTempSize = memNeed(m_stack.back(), m_stack[m_stack.size() - 3]);
			break;
		case Instruction::EXTCODECOPY:
			require(4);
			copySize = m_stack[m_stack.size() - 4];
			newTempSize = memNeed(m_stack[m_stack.size() - 2], m_stack[m_stack.size() - 4]);
			break;
			
		case Instruction::BALANCE:
			require(1);
			runGas = c_balanceGas;
			break;

		case Instruction::LOG0:
		case Instruction::LOG1:
		case Instruction::LOG2:
		case Instruction::LOG3:
		case Instruction::LOG4:
		{
			unsigned n = (unsigned)inst - (unsigned)Instruction::LOG0;
			require(n + 2);
			runGas = c_logGas + c_logTopicGas * n + (bigint)c_logDataGas * m_stack[m_stack.size() - 2];
			newTempSize = memNeed(m_stack[m_stack.size() - 1], m_stack[m_stack.size() - 2]);
			break;
		}

		case Instruction::CALL:
		case Instruction::CALLCODE:
			require(7);
			runGas = (bigint)c_callGas + m_stack[m_stack.size() - 1];
			newTempSize = std::max(memNeed(m_stack[m_stack.size() - 6], m_stack[m_stack.size() - 7]), memNeed(m_stack[m_stack.size() - 4], m_stack[m_stack.size() - 5]));
			break;

		case Instruction::CREATE:
		{
			require(3);
			u256 inOff = m_stack[m_stack.size() - 2];
			u256 inSize = m_stack[m_stack.size() - 3];
			newTempSize = (bigint)inOff + inSize;
			runGas = c_createGas;
			break;
		}
		case Instruction::EXP:
		{
			require(2);
			auto expon = m_stack[m_stack.size() - 2];
			runGas = c_expGas + c_expByteGas * (32 - (h256(expon).firstBitSet() / 8));
			break;
		}

		case Instruction::PC:
		case Instruction::MSIZE:
		case Instruction::GAS:
		case Instruction::JUMPDEST:
		case Instruction::ADDRESS:
		case Instruction::ORIGIN:
		case Instruction::CALLER:
		case Instruction::CALLVALUE:
		case Instruction::CALLDATASIZE:
		case Instruction::CODESIZE:
		case Instruction::GASPRICE:
		case Instruction::PREVHASH:
		case Instruction::COINBASE:
		case Instruction::TIMESTAMP:
		case Instruction::NUMBER:
		case Instruction::DIFFICULTY:
		case Instruction::GASLIMIT:
		case Instruction::PUSH1:
		case Instruction::PUSH2:
		case Instruction::PUSH3:
		case Instruction::PUSH4:
		case Instruction::PUSH5:
		case Instruction::PUSH6:
		case Instruction::PUSH7:
		case Instruction::PUSH8:
		case Instruction::PUSH9:
		case Instruction::PUSH10:
		case Instruction::PUSH11:
		case Instruction::PUSH12:
		case Instruction::PUSH13:
		case Instruction::PUSH14:
		case Instruction::PUSH15:
		case Instruction::PUSH16:
		case Instruction::PUSH17:
		case Instruction::PUSH18:
		case Instruction::PUSH19:
		case Instruction::PUSH20:
		case Instruction::PUSH21:
		case Instruction::PUSH22:
		case Instruction::PUSH23:
		case Instruction::PUSH24:
		case Instruction::PUSH25:
		case Instruction::PUSH26:
		case Instruction::PUSH27:
		case Instruction::PUSH28:
		case Instruction::PUSH29:
		case Instruction::PUSH30:
		case Instruction::PUSH31:
		case Instruction::PUSH32:
			break;
		case Instruction::NOT:
		case Instruction::ISZERO:
		case Instruction::CALLDATALOAD:
		case Instruction::EXTCODESIZE:
		case Instruction::POP:
		case Instruction::JUMP:
			require(1);
			break;
		case Instruction::ADD:
		case Instruction::MUL:
		case Instruction::SUB:
		case Instruction::DIV:
		case Instruction::SDIV:
		case Instruction::MOD:
		case Instruction::SMOD:
		case Instruction::LT:
		case Instruction::GT:
		case Instruction::SLT:
		case Instruction::SGT:
		case Instruction::EQ:
		case Instruction::AND:
		case Instruction::OR:
		case Instruction::XOR:
		case Instruction::BYTE:
		case Instruction::JUMPI:
		case Instruction::SIGNEXTEND:
			require(2);
			break;
		case Instruction::ADDMOD:
		case Instruction::MULMOD:
			require(3);
			break;
		case Instruction::DUP1:
		case Instruction::DUP2:
		case Instruction::DUP3:
		case Instruction::DUP4:
		case Instruction::DUP5:
		case Instruction::DUP6:
		case Instruction::DUP7:
		case Instruction::DUP8:
		case Instruction::DUP9:
		case Instruction::DUP10:
		case Instruction::DUP11:
		case Instruction::DUP12:
		case Instruction::DUP13:
		case Instruction::DUP14:
		case Instruction::DUP15:
		case Instruction::DUP16:
			require(1 + (int)inst - (int)Instruction::DUP1);
			break;
		case Instruction::SWAP1:
		case Instruction::SWAP2:
		case Instruction::SWAP3:
		case Instruction::SWAP4:
		case Instruction::SWAP5:
		case Instruction::SWAP6:
		case Instruction::SWAP7:
		case Instruction::SWAP8:
		case Instruction::SWAP9:
		case Instruction::SWAP10:
		case Instruction::SWAP11:
		case Instruction::SWAP12:
		case Instruction::SWAP13:
		case Instruction::SWAP14:
		case Instruction::SWAP15:
		case Instruction::SWAP16:
			require((int)inst - (int)Instruction::SWAP1 + 2);
			break;
		default:
			BOOST_THROW_EXCEPTION(BadInstruction());
		}

		newTempSize = (newTempSize + 31) / 32 * 32;
		if (newTempSize > m_temp.size())
			runGas += c_memoryGas * (newTempSize - m_temp.size()) / 32;
		runGas += c_copyGas * (copySize + 31) / 32;

		onOperation();
//		if (_onOp)
//			_onOp(osteps - _steps - 1, inst, newTempSize > m_temp.size() ? (newTempSize - m_temp.size()) / 32 : bigint(0), runGas, this, &_ext);

		if (m_gas < runGas)
		{
			// Out of gas!
			m_gas = 0;
			BOOST_THROW_EXCEPTION(OutOfGas());
		}

		m_gas = (u256)((bigint)m_gas - runGas);

		if (newTempSize > m_temp.size())
			m_temp.resize((size_t)newTempSize);

		// EXECUTE...
		switch (inst)
		{
		case Instruction::ADD:
			//pops two items and pushes S[-1] + S[-2] mod 2^256.
			m_stack[m_stack.size() - 2] += m_stack.back();
			m_stack.pop_back();
			break;
		case Instruction::MUL:
			//pops two items and pushes S[-1] * S[-2] mod 2^256.
			m_stack[m_stack.size() - 2] *= m_stack.back();
			m_stack.pop_back();
			break;
		case Instruction::SUB:
			m_stack[m_stack.size() - 2] = m_stack.back() - m_stack[m_stack.size() - 2];
			m_stack.pop_back();
			break;
		case Instruction::DIV:
			m_stack[m_stack.size() - 2] = m_stack[m_stack.size() - 2] ? m_stack.back() / m_stack[m_stack.size() - 2] : 0;
			m_stack.pop_back();
			break;
		case Instruction::SDIV:
			m_stack[m_stack.size() - 2] = m_stack[m_stack.size() - 2] ? s2u(u2s(m_stack.back()) / u2s(m_stack[m_stack.size() - 2])) : 0;
			m_stack.pop_back();
			break;
		case Instruction::MOD:
			m_stack[m_stack.size() - 2] = m_stack[m_stack.size() - 2] ? m_stack.back() % m_stack[m_stack.size() - 2] : 0;
			m_stack.pop_back();
			break;
		case Instruction::SMOD:
			m_stack[m_stack.size() - 2] = m_stack[m_stack.size() - 2] ? s2u(u2s(m_stack.back()) % u2s(m_stack[m_stack.size() - 2])) : 0;
			m_stack.pop_back();
			break;
		case Instruction::EXP:
		{
			auto base = m_stack.back();
			auto expon = m_stack[m_stack.size() - 2];
			m_stack.pop_back();
			m_stack.back() = (u256)boost::multiprecision::powm((bigint)base, (bigint)expon, bigint(2) << 256);
			break;
		}
		case Instruction::NOT:
			m_stack.back() = ~m_stack.back();
			break;
		case Instruction::LT:
			m_stack[m_stack.size() - 2] = m_stack.back() < m_stack[m_stack.size() - 2] ? 1 : 0;
			m_stack.pop_back();
			break;
		case Instruction::GT:
			m_stack[m_stack.size() - 2] = m_stack.back() > m_stack[m_stack.size() - 2] ? 1 : 0;
			m_stack.pop_back();
			break;
		case Instruction::SLT:
			m_stack[m_stack.size() - 2] = u2s(m_stack.back()) < u2s(m_stack[m_stack.size() - 2]) ? 1 : 0;
			m_stack.pop_back();
			break;
		case Instruction::SGT:
			m_stack[m_stack.size() - 2] = u2s(m_stack.back()) > u2s(m_stack[m_stack.size() - 2]) ? 1 : 0;
			m_stack.pop_back();
			break;
		case Instruction::EQ:
			m_stack[m_stack.size() - 2] = m_stack.back() == m_stack[m_stack.size() - 2] ? 1 : 0;
			m_stack.pop_back();
			break;
		case Instruction::ISZERO:
			m_stack.back() = m_stack.back() ? 0 : 1;
			break;
		case Instruction::AND:
			m_stack[m_stack.size() - 2] = m_stack.back() & m_stack[m_stack.size() - 2];
			m_stack.pop_back();
			break;
		case Instruction::OR:
			m_stack[m_stack.size() - 2] = m_stack.back() | m_stack[m_stack.size() - 2];
			m_stack.pop_back();
			break;
		case Instruction::XOR:
			m_stack[m_stack.size() - 2] = m_stack.back() ^ m_stack[m_stack.size() - 2];
			m_stack.pop_back();
			break;
		case Instruction::BYTE:
			m_stack[m_stack.size() - 2] = m_stack.back() < 32 ? (m_stack[m_stack.size() - 2] >> (unsigned)(8 * (31 - m_stack.back()))) & 0xff : 0;
			m_stack.pop_back();
			break;
		case Instruction::ADDMOD:
			m_stack[m_stack.size() - 3] = u256((bigint(m_stack.back()) + bigint(m_stack[m_stack.size() - 2])) % m_stack[m_stack.size() - 3]);
			m_stack.pop_back();
			m_stack.pop_back();
			break;
		case Instruction::MULMOD:
			m_stack[m_stack.size() - 3] = u256((bigint(m_stack.back()) * bigint(m_stack[m_stack.size() - 2])) % m_stack[m_stack.size() - 3]);
			m_stack.pop_back();
			m_stack.pop_back();
			break;
		case Instruction::SIGNEXTEND:
			if (m_stack.back() < 31)
			{
				unsigned const testBit(m_stack.back() * 8 + 7);
				u256& number = m_stack[m_stack.size() - 2];
				u256 mask = ((u256(1) << testBit) - 1);
				if (boost::multiprecision::bit_test(number, testBit))
					number |= ~mask;
				else
					number &= mask;
			}
			m_stack.pop_back();
			break;
		case Instruction::SHA3:
		{
			unsigned inOff = (unsigned)m_stack.back();
			m_stack.pop_back();
			unsigned inSize = (unsigned)m_stack.back();
			m_stack.pop_back();
			m_stack.push_back(sha3(bytesConstRef(m_temp.data() + inOff, inSize)));
			break;
		}
		case Instruction::ADDRESS:
			m_stack.push_back(fromAddress(_ext.myAddress));
			break;
		case Instruction::ORIGIN:
			m_stack.push_back(fromAddress(_ext.origin));
			break;
		case Instruction::BALANCE:
		{
			m_stack.back() = _ext.balance(asAddress(m_stack.back()));
			break;
		}
		case Instruction::CALLER:
			m_stack.push_back(fromAddress(_ext.caller));
			break;
		case Instruction::CALLVALUE:
			m_stack.push_back(_ext.value);
			break;
		case Instruction::CALLDATALOAD:
		{
			if ((unsigned)m_stack.back() + (uint64_t)31 < _ext.data.size())
				m_stack.back() = (u256)*(h256 const*)(_ext.data.data() + (unsigned)m_stack.back());
			else
			{
				h256 r;
				for (uint64_t i = (unsigned)m_stack.back(), e = (unsigned)m_stack.back() + (uint64_t)32, j = 0; i < e; ++i, ++j)
					r[j] = i < _ext.data.size() ? _ext.data[i] : 0;
				m_stack.back() = (u256)r;
			}
			break;
		}
		case Instruction::CALLDATASIZE:
			m_stack.push_back(_ext.data.size());
			break;
		case Instruction::CODESIZE:
			m_stack.push_back(_ext.code.size());
			break;
		case Instruction::EXTCODESIZE:
			m_stack.back() = _ext.codeAt(asAddress(m_stack.back())).size();
			break;
		case Instruction::CALLDATACOPY:
		case Instruction::CODECOPY:
		case Instruction::EXTCODECOPY:
		{
			Address a;
			if (inst == Instruction::EXTCODECOPY)
			{
				a = asAddress(m_stack.back());
				m_stack.pop_back();
			}
			unsigned offset = (unsigned)m_stack.back();
			m_stack.pop_back();
			u256 index = m_stack.back();
			m_stack.pop_back();
			unsigned size = (unsigned)m_stack.back();
			m_stack.pop_back();
			unsigned sizeToBeCopied;
			switch(inst)
			{
			case Instruction::CALLDATACOPY:
				sizeToBeCopied = index + (bigint)size > (u256)_ext.data.size() ? (u256)_ext.data.size() < index ? 0 : _ext.data.size() - (unsigned)index : size;
				memcpy(m_temp.data() + offset, _ext.data.data() + (unsigned)index, sizeToBeCopied);
				break;
			case Instruction::CODECOPY:
				sizeToBeCopied = index + (bigint)size > (u256)_ext.code.size() ? (u256)_ext.code.size() < index ? 0 : _ext.code.size() - (unsigned)index : size;
				memcpy(m_temp.data() + offset, _ext.code.data() + (unsigned)index, sizeToBeCopied);
				break;
			case Instruction::EXTCODECOPY:
				sizeToBeCopied = index + (bigint)size > (u256)_ext.codeAt(a).size() ? (u256)_ext.codeAt(a).size() < index ? 0 : _ext.codeAt(a).size() - (unsigned)index : size;
				memcpy(m_temp.data() + offset, _ext.codeAt(a).data() + (unsigned)index, sizeToBeCopied);
				break;
			default:
				// this is unreachable, but if someone introduces a bug in the future, he may get here.
				BOOST_THROW_EXCEPTION(InvalidOpcode() << errinfo_comment("CALLDATACOPY, CODECOPY or EXTCODECOPY instruction requested."));
				break;
			}
			memset(m_temp.data() + offset + sizeToBeCopied, 0, size - sizeToBeCopied);
			break;
		}
		case Instruction::GASPRICE:
			m_stack.push_back(_ext.gasPrice);
			break;
		case Instruction::PREVHASH:
			m_stack.push_back(_ext.previousBlock.hash);
			break;
		case Instruction::COINBASE:
			m_stack.push_back((u160)_ext.currentBlock.coinbaseAddress);
			break;
		case Instruction::TIMESTAMP:
			m_stack.push_back(_ext.currentBlock.timestamp);
			break;
		case Instruction::NUMBER:
			m_stack.push_back(_ext.currentBlock.number);
			break;
		case Instruction::DIFFICULTY:
			m_stack.push_back(_ext.currentBlock.difficulty);
			break;
		case Instruction::GASLIMIT:
			m_stack.push_back(1000000);
			break;
		case Instruction::PUSH1:
		case Instruction::PUSH2:
		case Instruction::PUSH3:
		case Instruction::PUSH4:
		case Instruction::PUSH5:
		case Instruction::PUSH6:
		case Instruction::PUSH7:
		case Instruction::PUSH8:
		case Instruction::PUSH9:
		case Instruction::PUSH10:
		case Instruction::PUSH11:
		case Instruction::PUSH12:
		case Instruction::PUSH13:
		case Instruction::PUSH14:
		case Instruction::PUSH15:
		case Instruction::PUSH16:
		case Instruction::PUSH17:
		case Instruction::PUSH18:
		case Instruction::PUSH19:
		case Instruction::PUSH20:
		case Instruction::PUSH21:
		case Instruction::PUSH22:
		case Instruction::PUSH23:
		case Instruction::PUSH24:
		case Instruction::PUSH25:
		case Instruction::PUSH26:
		case Instruction::PUSH27:
		case Instruction::PUSH28:
		case Instruction::PUSH29:
		case Instruction::PUSH30:
		case Instruction::PUSH31:
		case Instruction::PUSH32:
		{
			int i = (int)inst - (int)Instruction::PUSH1 + 1;
			nextPC = m_curPC + 1;
			m_stack.push_back(0);
			for (; i--; nextPC++)
				m_stack.back() = (m_stack.back() << 8) | _ext.getCode(nextPC);
			break;
		}
		case Instruction::POP:
			m_stack.pop_back();
			break;
		case Instruction::DUP1:
		case Instruction::DUP2:
		case Instruction::DUP3:
		case Instruction::DUP4:
		case Instruction::DUP5:
		case Instruction::DUP6:
		case Instruction::DUP7:
		case Instruction::DUP8:
		case Instruction::DUP9:
		case Instruction::DUP10:
		case Instruction::DUP11:
		case Instruction::DUP12:
		case Instruction::DUP13:
		case Instruction::DUP14:
		case Instruction::DUP15:
		case Instruction::DUP16:
		{
			auto n = 1 + (int)inst - (int)Instruction::DUP1;
			m_stack.push_back(m_stack[m_stack.size() - n]);
			break;
		}
		case Instruction::SWAP1:
		case Instruction::SWAP2:
		case Instruction::SWAP3:
		case Instruction::SWAP4:
		case Instruction::SWAP5:
		case Instruction::SWAP6:
		case Instruction::SWAP7:
		case Instruction::SWAP8:
		case Instruction::SWAP9:
		case Instruction::SWAP10:
		case Instruction::SWAP11:
		case Instruction::SWAP12:
		case Instruction::SWAP13:
		case Instruction::SWAP14:
		case Instruction::SWAP15:
		case Instruction::SWAP16:
		{
			unsigned n = (int)inst - (int)Instruction::SWAP1 + 2;
			auto d = m_stack.back();
			m_stack.back() = m_stack[m_stack.size() - n];
			m_stack[m_stack.size() - n] = d;
			break;
		}
		case Instruction::MLOAD:
		{
			m_stack.back() = (u256)*(h256 const*)(m_temp.data() + (unsigned)m_stack.back());
			break;
		}
		case Instruction::MSTORE:
		{
			*(h256*)&m_temp[(unsigned)m_stack.back()] = (h256)m_stack[m_stack.size() - 2];
			m_stack.pop_back();
			m_stack.pop_back();
			break;
		}
		case Instruction::MSTORE8:
		{
			m_temp[(unsigned)m_stack.back()] = (byte)(m_stack[m_stack.size() - 2] & 0xff);
			m_stack.pop_back();
			m_stack.pop_back();
			break;
		}
		case Instruction::SLOAD:
			m_stack.back() = _ext.store(m_stack.back());
			break;
		case Instruction::SSTORE:
			_ext.setStore(m_stack.back(), m_stack[m_stack.size() - 2]);
			m_stack.pop_back();
			m_stack.pop_back();
			break;
		case Instruction::JUMP:
			nextPC = m_stack.back();
			if (!m_jumpDests.count(nextPC))
				BOOST_THROW_EXCEPTION(BadJumpDestination());
			m_stack.pop_back();
			break;
		case Instruction::JUMPI:
			if (m_stack[m_stack.size() - 2])
			{
				nextPC = m_stack.back();
				if (!m_jumpDests.count(nextPC))
					BOOST_THROW_EXCEPTION(BadJumpDestination());
			}
			m_stack.pop_back();
			m_stack.pop_back();
			break;
		case Instruction::PC:
			m_stack.push_back(m_curPC);
			break;
		case Instruction::MSIZE:
			m_stack.push_back(m_temp.size());
			break;
		case Instruction::GAS:
			m_stack.push_back(m_gas);
			break;
		case Instruction::JUMPDEST:
			break;
/*		case Instruction::LOG0:
			_ext.log({}, bytesConstRef(m_temp.data() + (unsigned)m_stack[m_stack.size() - 1], (unsigned)m_stack[m_stack.size() - 2]));
			break;
		case Instruction::LOG1:
			_ext.log({m_stack[m_stack.size() - 1]}, bytesConstRef(m_temp.data() + (unsigned)m_stack[m_stack.size() - 2], (unsigned)m_stack[m_stack.size() - 3]));
			break;
		case Instruction::LOG2:
			_ext.log({m_stack[m_stack.size() - 1], m_stack[m_stack.size() - 2]}, bytesConstRef(m_temp.data() + (unsigned)m_stack[m_stack.size() - 3], (unsigned)m_stack[m_stack.size() - 4]));
			break;
		case Instruction::LOG3:
			_ext.log({m_stack[m_stack.size() - 1], m_stack[m_stack.size() - 2], m_stack[m_stack.size() - 3]}, bytesConstRef(m_temp.data() + (unsigned)m_stack[m_stack.size() - 4], (unsigned)m_stack[m_stack.size() - 5]));
			break;
		case Instruction::LOG4:
			_ext.log({m_stack[m_stack.size() - 1], m_stack[m_stack.size() - 2], m_stack[m_stack.size() - 3], m_stack[m_stack.size() - 4]}, bytesConstRef(m_temp.data() + (unsigned)m_stack[m_stack.size() - 5], (unsigned)m_stack[m_stack.size() - 6]));
			break;*/
		case Instruction::LOG0:
			_ext.log({}, bytesConstRef(m_temp.data() + (unsigned)m_stack[m_stack.size() - 1], (unsigned)m_stack[m_stack.size() - 2]));
			m_stack.pop_back();
			m_stack.pop_back();
			break;
		case Instruction::LOG1:
			_ext.log({m_stack[m_stack.size() - 3]}, bytesConstRef(m_temp.data() + (unsigned)m_stack[m_stack.size() - 1], (unsigned)m_stack[m_stack.size() - 2]));
			m_stack.pop_back();
			m_stack.pop_back();
			m_stack.pop_back();
			break;
		case Instruction::LOG2:
			_ext.log({m_stack[m_stack.size() - 3], m_stack[m_stack.size() - 4]}, bytesConstRef(m_temp.data() + (unsigned)m_stack[m_stack.size() - 1], (unsigned)m_stack[m_stack.size() - 2]));
			m_stack.pop_back();
			m_stack.pop_back();
			m_stack.pop_back();
			m_stack.pop_back();
			break;
		case Instruction::LOG3:
			_ext.log({m_stack[m_stack.size() - 3], m_stack[m_stack.size() - 4], m_stack[m_stack.size() - 5]}, bytesConstRef(m_temp.data() + (unsigned)m_stack[m_stack.size() - 1], (unsigned)m_stack[m_stack.size() - 2]));
			m_stack.pop_back();
			m_stack.pop_back();
			m_stack.pop_back();
			m_stack.pop_back();
			m_stack.pop_back();
			break;
		case Instruction::LOG4:
			_ext.log({m_stack[m_stack.size() - 3], m_stack[m_stack.size() - 4], m_stack[m_stack.size() - 5], m_stack[m_stack.size() - 6]}, bytesConstRef(m_temp.data() + (unsigned)m_stack[m_stack.size() - 1], (unsigned)m_stack[m_stack.size() - 2]));
			m_stack.pop_back();
			m_stack.pop_back();
			m_stack.pop_back();
			m_stack.pop_back();
			m_stack.pop_back();
			m_stack.pop_back();
			break;
		case Instruction::CREATE:
		{
			u256 endowment = m_stack.back();
			m_stack.pop_back();
			unsigned initOff = (unsigned)m_stack.back();
			m_stack.pop_back();
			unsigned initSize = (unsigned)m_stack.back();
			m_stack.pop_back();

			if (_ext.balance(_ext.myAddress) >= endowment)
			{
				if (_ext.depth == 1024)
					BOOST_THROW_EXCEPTION(OutOfGas());
				_ext.subBalance(endowment);
				m_stack.push_back((u160)_ext.create(endowment, &m_gas, bytesConstRef(m_temp.data() + initOff, initSize), _onOp));
			}
			else
				m_stack.push_back(0);
			break;
		}
		case Instruction::CALL:
		case Instruction::CALLCODE:
		{
			u256 gas = m_stack.back();
			m_stack.pop_back();
			Address receiveAddress = asAddress(m_stack.back());
			m_stack.pop_back();
			u256 value = m_stack.back();
			m_stack.pop_back();

			unsigned inOff = (unsigned)m_stack.back();
			m_stack.pop_back();
			unsigned inSize = (unsigned)m_stack.back();
			m_stack.pop_back();
			unsigned outOff = (unsigned)m_stack.back();
			m_stack.pop_back();
			unsigned outSize = (unsigned)m_stack.back();
			m_stack.pop_back();

			if (_ext.balance(_ext.myAddress) >= value)
			{
				if (_ext.depth == 1024)
					BOOST_THROW_EXCEPTION(OutOfGas());
				_ext.subBalance(value);
				m_stack.push_back(_ext.call(inst == Instruction::CALL ? receiveAddress : _ext.myAddress, value, bytesConstRef(m_temp.data() + inOff, inSize), &gas, bytesRef(m_temp.data() + outOff, outSize), _onOp, Address(), receiveAddress));
			}
			else
				m_stack.push_back(0);

			m_gas += gas;
			break;
		}
		case Instruction::RETURN:
		{
			unsigned b = (unsigned)m_stack.back();
			m_stack.pop_back();
			unsigned s = (unsigned)m_stack.back();
			m_stack.pop_back();

			return bytesConstRef(m_temp.data() + b, s);
		}
		case Instruction::SUICIDE:
		{
			Address dest = asAddress(m_stack.back());
			_ext.suicide(dest);
			// ...follow through to...
		}
		case Instruction::STOP:
			return bytesConstRef();
		}
	}
	if (_steps == (uint64_t)-1)
		BOOST_THROW_EXCEPTION(StepsDone());
	return bytesConstRef();
}
}<|MERGE_RESOLUTION|>--- conflicted
+++ resolved
@@ -27,7 +27,6 @@
 #include <libevmcore/Instruction.h>
 #include <libdevcrypto/SHA3.h>
 #include <libethcore/BlockInfo.h>
-#include "VMFace.h"
 #include "FeeStructure.h"
 #include "VMFace.h"
 
@@ -36,11 +35,6 @@
 namespace eth
 {
 
-<<<<<<< HEAD
-class VMFactory;
-
-=======
->>>>>>> 15b2fcd5
 // Convert from a 256-bit integer stack/memory entry into a 160-bit Address hash.
 // Currently we just pull out the right (low-order in BE) 160-bits.
 inline Address asAddress(u256 _item)
@@ -55,11 +49,7 @@
 
 /**
  */
-<<<<<<< HEAD
-class VM : public VMFace
-=======
 class VM: public VMFace
->>>>>>> 15b2fcd5
 {
 public:
 	virtual void reset(u256 _gas = 0) noexcept override final;
@@ -68,23 +58,13 @@
 
 	void require(u256 _n) { if (m_stack.size() < _n) { if (m_onFail) m_onFail(); BOOST_THROW_EXCEPTION(StackTooSmall() << RequirementError((bigint)_n, (bigint)m_stack.size())); } }
 	void requireMem(unsigned _n) { if (m_temp.size() < _n) { m_temp.resize(_n); } }
-<<<<<<< HEAD
-=======
-
->>>>>>> 15b2fcd5
+
 	u256 curPC() const { return m_curPC; }
 
 	bytes const& memory() const { return m_temp; }
 	u256s const& stack() const { return m_stack; }
 
 private:
-<<<<<<< HEAD
-	friend VMFactory;
-	explicit VM(u256 _gas = 0): VMFace(_gas) {}
-
-	template <class Ext>
-	bytesConstRef go(Ext& _ext, OnOpFunc const& _onOp, uint64_t _steps);
-=======
 	friend class VMFactory;
 
 	/// Construct VM object.
@@ -92,7 +72,6 @@
 
 	template <class Ext>
 	bytesConstRef goImpl(Ext& _ext, OnOpFunc const& _onOp = OnOpFunc(), uint64_t _steps = (uint64_t)-1);
->>>>>>> 15b2fcd5
 
 	u256 m_curPC = 0;
 	bytes m_temp;
