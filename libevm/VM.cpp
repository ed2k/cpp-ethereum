--- conflicted
+++ resolved
@@ -29,7 +29,7 @@
 {
 	VMFace::reset(_gas);
 	m_curPC = 0;
-<<<<<<< HEAD
+	m_jumpDests.clear();
 }
 
 bytesConstRef VM::go(ExtVMFace& _ext, OnOpFunc const& _onOp, uint64_t _steps)
@@ -38,7 +38,4 @@
 		return go<ExtVM>(*defaultExt, _onOp, _steps);
 	else
 		return go<ExtVMFace>(_ext, _onOp, _steps);
-=======
-	m_jumpDests.clear();
->>>>>>> e34f3a4c
 }