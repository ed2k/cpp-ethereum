/*
	This file is part of cpp-ethereum.

	cpp-ethereum is free software: you can redistribute it and/or modify
	it under the terms of the GNU General Public License as published by
	the Free Software Foundation, either version 3 of the License, or
	(at your option) any later version.

	cpp-ethereum is distributed in the hope that it will be useful,
	but WITHOUT ANY WARRANTY; without even the implied warranty of
	MERCHANTABILITY or FITNESS FOR A PARTICULAR PURPOSE.  See the
	GNU General Public License for more details.

	You should have received a copy of the GNU General Public License
	along with cpp-ethereum.  If not, see <http://www.gnu.org/licenses/>.
*/
/** @file EthereumPeer.cpp
 * @author Gav Wood <i@gavwood.com>
 * @date 2014
 */

#include "EthereumPeer.h"

#include <chrono>
#include <libdevcore/Common.h>
#include <libethcore/Exceptions.h>
#include <libp2p/Session.h>
#include <libp2p/Host.h>
#include "BlockChain.h"
#include "EthereumHost.h"
#include "TransactionQueue.h"
#include "BlockQueue.h"
#include "BlockChainSync.h"

using namespace std;
using namespace dev;
using namespace dev::eth;
using namespace p2p;

static const unsigned c_maxIncomingNewHashes = 1024;
static const unsigned c_maxHeadersToSend = 1024;

string toString(Asking _a)
{
	switch (_a)
	{
	case Asking::Blocks: return "Blocks";
	case Asking::Headers: return "Headers";
	case Asking::Nothing: return "Nothing";
	case Asking::State: return "State";
	}
	return "?";
}

EthereumPeer::EthereumPeer(std::shared_ptr<Session> _s, HostCapabilityFace* _h, unsigned _i, CapDesc const& _cap):
	Capability(_s, _h, _i),
	m_sub(host()->downloadMan()),
	m_peerCapabilityVersion(_cap.second)
{
	session()->addNote("manners", isRude() ? "RUDE" : "nice");
	m_syncHashNumber = host()->chain().number() + 1;
	requestStatus();
}

EthereumPeer::~EthereumPeer()
{
	if (m_asking != Asking::Nothing)
	{
		clog(NetAllDetail) << "Peer aborting while being asked for " << ::toString(m_asking);
		setRude();
	}
	abortSync();
}

bool EthereumPeer::isRude() const
{
	auto s = session();
	if (s)
		return repMan().isRude(*s, name());
	return false;
}

unsigned EthereumPeer::askOverride() const
{
	std::string static const badGeth = "Geth/v0.9.27";
	auto s = session();
	if (!s)
		return c_maxBlocksAsk;
	if (s->info().clientVersion.substr(0, badGeth.size()) == badGeth)
		return 1;
	bytes const& d = repMan().data(*s, name());
	return d.empty() ? c_maxBlocksAsk : RLP(d).toInt<unsigned>(RLP::LaissezFaire);
}

void EthereumPeer::setRude()
{
	auto s = session();
	if (!s)
		return;
	auto old = askOverride();
	repMan().setData(*s, name(), rlp(askOverride() / 2 + 1));
	cnote << "Rude behaviour; askOverride now" << askOverride() << ", was" << old;
	repMan().noteRude(*s, name());
	session()->addNote("manners", "RUDE");
}

void EthereumPeer::abortSync()
{
	host()->onPeerAborting();
}

EthereumHost* EthereumPeer::host() const
{
	return static_cast<EthereumHost*>(Capability::hostCapability());
}

/*
 * Possible asking/syncing states for two peers:
 */

void EthereumPeer::setIdle()
{
	setAsking(Asking::Nothing);
}

void EthereumPeer::requestStatus()
{
	assert(m_asking == Asking::Nothing);
	setAsking(Asking::State);
	m_requireTransactions = true;
	RLPStream s;
	bool latest = m_peerCapabilityVersion == host()->protocolVersion();
	prep(s, StatusPacket, 5)
					<< (latest ? host()->protocolVersion() : EthereumHost::c_oldProtocolVersion)
					<< host()->networkId()
					<< host()->chain().details().totalDifficulty
					<< host()->chain().currentHash()
					<< host()->chain().genesisHash();
	sealAndSend(s);
}

void EthereumPeer::requestHashes(h256 const& _lastHash)
{
	if (m_asking != Asking::Nothing)
	{
		clog(NetWarn) << "Asking hashes while requesting " << (m_asking == Asking::Nothing ? "nothing" : m_asking == Asking::State ? "state" : m_asking == Asking::Headers ? "hashes" : m_asking == Asking::Blocks ? "blocks" : "?");
		// TODO: fix.
	}
	setAsking(Asking::Headers);
	RLPStream s;
	prep(s, GetBlockHeadersPacket, 2) << _lastHash << c_maxHeadersAsk;
	clog(NetMessageDetail) << "Requesting block hashes staring from " << _lastHash;
	m_syncHash = _lastHash;
	m_syncHashNumber = 0;
	m_lastAskedHeaders = c_maxHeadersAsk;
	sealAndSend(s);
}

void EthereumPeer::requestBlocks(h256s const& _blocks)
{
	setAsking(Asking::Blocks);
	if (_blocks.size())
	{
		RLPStream s;
		prep(s, GetBlockBodiesPacket, _blocks.size());
		for (auto const& i: _blocks)
			s << i;
		sealAndSend(s);
	}
	else
		setIdle();
}

void EthereumPeer::requestBlocks()
{
	setAsking(Asking::Blocks);
	auto blocks = m_sub.nextFetch(askOverride());
	if (blocks.size())
	{
		RLPStream s;
		prep(s, GetBlockBodiesPacket, blocks.size());
		for (auto const& i: blocks)
			s << i;
		sealAndSend(s);
	}
	else
		setIdle();
}

void EthereumPeer::setAsking(Asking _a)
{
	m_asking = _a;
	m_lastAsk = std::chrono::system_clock::to_time_t(chrono::system_clock::now());

	auto s = session();
	if (s)
	{
		s->addNote("ask", _a == Asking::Nothing ? "nothing" : _a == Asking::State ? "state" : _a == Asking::Headers
																							  ? "hashes" : _a == Asking::Blocks ? "blocks" : "?");
		s->addNote("sync", string(isCriticalSyncing() ? "ONGOING" : "holding") + (needsSyncing() ? " & needed" : ""));
	}
}

void EthereumPeer::tick()
{
	auto s = session();
	time_t  now = std::chrono::system_clock::to_time_t(chrono::system_clock::now());
	if (s && (now - m_lastAsk > 10 && m_asking != Asking::Nothing))
		// timeout
		s->disconnect(PingTimeout);
}

bool EthereumPeer::isConversing() const
{
	return m_asking != Asking::Nothing;
}

bool EthereumPeer::isCriticalSyncing() const
{
<<<<<<< HEAD
	return m_asking == Asking::Hashes || m_asking == Asking::State || (m_asking == Asking::Blocks && m_protocolVersion == 62);
=======
	return m_asking == Asking::Headers || m_asking == Asking::State || (m_asking == Asking::Blocks && m_protocolVersion == 60);
>>>>>>> aece8e63
}

bool EthereumPeer::interpret(unsigned _id, RLP const& _r)
{
	m_lastAsk = std::chrono::system_clock::to_time_t(chrono::system_clock::now());
	try
	{
	switch (_id)
	{
	case StatusPacket:
	{
		m_protocolVersion = _r[0].toInt<unsigned>();
		m_networkId = _r[1].toInt<u256>();
		m_totalDifficulty = _r[2].toInt<u256>();
		m_latestHash = _r[3].toHash<h256>();
		m_genesisHash = _r[4].toHash<h256>();
		if (m_peerCapabilityVersion == host()->protocolVersion())
			m_protocolVersion = host()->protocolVersion();

		clog(NetMessageSummary) << "Status:" << m_protocolVersion << "/" << m_networkId << "/" << m_genesisHash << ", TD:" << m_totalDifficulty << "=" << m_latestHash;
		setIdle();
		host()->onPeerStatus(dynamic_pointer_cast<EthereumPeer>(dynamic_pointer_cast<EthereumPeer>(shared_from_this())));
		break;
	}
	case TransactionsPacket:
	{
		host()->onPeerTransactions(dynamic_pointer_cast<EthereumPeer>(dynamic_pointer_cast<EthereumPeer>(shared_from_this())), _r);
		break;
	}
	case GetBlockHeadersPacket:
	{
		/// Packet layout:
		/// [ block: { P , B_32 }, maxHeaders: P, skip: P, reverse: P in { 0 , 1 } ]
		const auto blockId = _r[0];
		const auto maxHeaders = _r[1].toInt<u256>();
		const auto skip = _r[2].toInt<u256>();
		const auto reverse = _r[3].toInt<bool>();

		auto& bc = host()->chain();

		auto numHeadersToSend = maxHeaders <= c_maxHeadersToSend ? static_cast<unsigned>(maxHeaders) : c_maxHeadersToSend;

		if (skip > std::numeric_limits<unsigned>::max() - 1)
		{
			clog(NetAllDetail) << "Requested block skip is too big: " << skip;
			break;
		}

		auto step = static_cast<unsigned>(skip) + 1;
		assert(step > 0 && "step must not be 0");

		h256 blockHash;
		if (blockId.size() == 32) // block id is a hash
		{
			blockHash = blockId.toHash<h256>();
			//blockNumber = host()->chain().number(blockHash);
			clog(NetMessageSummary) << "GetBlockHeaders (block (hash): " << blockHash
			<< ", maxHeaders: " << maxHeaders
			<< ", skip: " << skip << ", reverse: " << reverse << ")";

			if (!reverse)
			{
				auto n = bc.number(blockHash);
				if (n != 0 || blockHash == bc.genesisHash())
				{
					auto top = n + uint64_t(step) * numHeadersToSend;
					auto lastBlock = bc.number();
					if (top > lastBlock)
					{
						numHeadersToSend = (lastBlock - n) / step;
						top = n + step * numHeadersToSend;
					}
					assert(top <= lastBlock && "invalid top block calculated");
					blockHash = bc.numberHash(static_cast<unsigned>(top)); // override start block hash with the hash of the top block we have
				}
				else
					blockHash = {};
			}
			else if (!bc.isKnown(blockHash))
				blockHash = {};
		}
		else // block id is a number
		{
			auto n = blockId.toInt<bigint>();
			clog(NetMessageSummary) << "GetBlockHeaders (block (number): " << n
			<< ", maxHeaders: " << maxHeaders
			<< ", skip: " << skip << ", reverse: " << reverse << ")";

			if (!reverse)
			{
				auto lastBlock = bc.number();
				if (n > lastBlock)
					blockHash = {};
				else
				{
					bigint top = n + uint64_t(step) * numHeadersToSend;
					if (top > lastBlock)
					{
						numHeadersToSend = (lastBlock - static_cast<unsigned>(n)) / step;
						top = n + step * numHeadersToSend;
					}
					assert(top <= lastBlock && "invalid top block calculated");
					blockHash = bc.numberHash(static_cast<unsigned>(top)); // override start block hash with the hash of the top block we have
				}
			}
			else if (n <= std::numeric_limits<unsigned>::max())
				blockHash = bc.numberHash(static_cast<unsigned>(n));
			else
				blockHash = {};
		}

		auto nextHash = [&bc](h256 _h, unsigned _step)
		{
			static const unsigned c_blockNumberUsageLimit = 1000;

			const auto lastBlock = bc.number();
			const auto limitBlock = lastBlock > c_blockNumberUsageLimit ? lastBlock - c_blockNumberUsageLimit : 0; // find the number of the block below which we don't expect BC changes.

			while (_step) // parent hash traversal
			{
				auto details = bc.details(_h);
				if (details.number < limitBlock)
					break; // stop using parent hash traversal, fallback to using block numbers
				_h = details.parent;
				--_step;
			}

			if (_step) // still need lower block
			{
				auto n = bc.number(_h);
				if (n >= _step)
					_h = bc.numberHash(n - _step);
				else
					_h = {};
			}


			return _h;
		};

		bytes rlp;
		unsigned itemCount = 0;
		for (unsigned i = 0; i != numHeadersToSend && rlp.size() < c_maxPayload; ++i)
		{
			if (!blockHash || !bc.isKnown(blockHash))
				break;

			rlp += bc.headerData(blockHash);
			++itemCount;

			blockHash = nextHash(blockHash, step);
		}

		RLPStream s;
		prep(s, BlockHeadersPacket, itemCount).appendRaw(rlp, itemCount);
		sealAndSend(s);
		addRating(0);
		break;
	}
	case BlockHeadersPacket:
	{
		unsigned itemCount = _r.itemCount();
		clog(NetMessageSummary) << "BlockHashes (" << dec << itemCount << "entries)";

		if (m_asking != Asking::Headers)
		{
			clog(NetAllDetail) << "Peer giving us headers when we didn't ask for them.";
			break;
		}
		setIdle();
		if (itemCount > m_lastAskedHeaders)
		{
			disable("Too many headers");
			break;
		}

		host()->onPeerHeaders(dynamic_pointer_cast<EthereumPeer>(shared_from_this()), _r);
		break;
	}
	case GetBlockBodiesPacket:
	{
		unsigned count = static_cast<unsigned>(_r.itemCount());
		clog(NetMessageSummary) << "GetBlockBodies (" << dec << count << "entries)";

		if (!count)
		{
			clog(NetImpolite) << "Zero-entry GetBlockBodies: Not replying.";
			addRating(-10);
			break;
		}
		// return the requested blocks.
		bytes rlp;
		unsigned n = 0;
		auto numBodiesToSend = std::min(count, c_maxBlocks);
		for (unsigned i = 0; i < numBodiesToSend && rlp.size() < c_maxPayload; ++i)
		{
			auto h = _r[i].toHash<h256>();
			if (host()->chain().isKnown(h))
			{
				bytes blockBytes = host()->chain().block(h);
				RLP block{blockBytes};
				RLPStream body;
				body.appendList(2);
				body.appendRaw(block[1].data()); // transactions
				body.appendRaw(block[2].data()); // uncles
				auto bodyBytes = body.out();
				rlp.insert(rlp.end(), bodyBytes.begin(), bodyBytes.end());
				++n;
			}
		}
		if (count > 20 && n == 0)
			clog(NetWarn) << "all" << count << "unknown blocks requested; peer on different chain?";
		else
			clog(NetMessageSummary) << n << "blocks known and returned;" << (numBodiesToSend - n) << "blocks unknown;" << (count > c_maxBlocks ? count - c_maxBlocks : 0) << "blocks ignored";

		addRating(0);
		RLPStream s;
		prep(s, BlockBodiesPacket, n).appendRaw(rlp, n);
		sealAndSend(s);
		break;
	}
	case BlockBodiesPacket:
	{
		if (m_asking != Asking::Blocks)
			clog(NetImpolite) << "Peer giving us block bodies when we didn't ask for them.";
		else
		{
			setIdle();
			host()->onPeerBlocks(dynamic_pointer_cast<EthereumPeer>(shared_from_this()), _r);
		}
		break;
	}
	case NewBlockPacket:
	{
		host()->onPeerNewBlock(dynamic_pointer_cast<EthereumPeer>(shared_from_this()), _r);
		break;
	}
	case NewBlockHashesPacket:
	{
		unsigned itemCount = _r.itemCount();

		clog(NetMessageSummary) << "BlockHashes (" << dec << itemCount << "entries)" << (itemCount ? "" : ": NoMoreHashes");

		if (itemCount > c_maxIncomingNewHashes)
		{
			disable("Too many new hashes");
			break;
		}

		h256s hashes(itemCount);
		for (unsigned i = 0; i < itemCount; ++i)
			hashes[i] = _r[i].toHash<h256>();

		host()->onPeerNewHashes(dynamic_pointer_cast<EthereumPeer>(shared_from_this()), hashes);
		break;
	}
	case GetNodeDataPacket:
	{
		unsigned count = static_cast<unsigned>(_r.itemCount());
		if (!count)
		{
			clog(NetImpolite) << "Zero-entry GetNodeData: Not replying.";
			addRating(-10);
			break;
		}
		clog(NetMessageSummary) << "GetNodeData (" << dec << count << " entries)";

		// return the requested nodes.
		bytes rlp;
		unsigned n = 0;
		auto numItemsToSend = std::min(count, c_maxNodes);
		for (unsigned i = 0; i < numItemsToSend && rlp.size() < c_maxPayload; ++i)
		{
			auto h = _r[i].toHash<h256>();
			auto node = host()->db().lookup(h);
			if (!node.empty())
			{
				rlp.insert(rlp.end(), node.begin(), node.end());
				++n;
			}
		}
		clog(NetMessageSummary) << n << " nodes known and returned;" << (numItemsToSend - n) << " unknown;" << (count > c_maxNodes ? count - c_maxNodes : 0) << " ignored";

		addRating(0);
		RLPStream s;
		prep(s, NodeDataPacket, n).appendRaw(rlp, n);
		sealAndSend(s);
		break;
	}
	case GetReceiptsPacket:
	{
		unsigned count = static_cast<unsigned>(_r.itemCount());
		if (!count)
		{
			clog(NetImpolite) << "Zero-entry GetReceipts: Not replying.";
			addRating(-10);
			break;
		}
		clog(NetMessageSummary) << "GetReceipts (" << dec << count << " entries)";

		// return the requested receipts.
		bytes rlp;
		unsigned n = 0;
		auto numItemsToSend = std::min(count, c_maxReceipts);
		for (unsigned i = 0; i < numItemsToSend && rlp.size() < c_maxPayload; ++i)
		{
			auto h = _r[i].toHash<h256>();
			if (host()->chain().isKnown(h))
			{
				auto const receipts = host()->chain().receipts(h);
				auto receiptsRlpList = receipts.rlp();
				rlp.insert(rlp.end(), receiptsRlpList.begin(), receiptsRlpList.end());
				++n;
			}
		}
		clog(NetMessageSummary) << n << " receipt lists known and returned;" << (numItemsToSend - n) << " unknown;" << (count > c_maxReceipts ? count - c_maxReceipts : 0) << " ignored";

		addRating(0);
		RLPStream s;
		prep(s, ReceiptsPacket, n).appendRaw(rlp, n);
		sealAndSend(s);
		break;
	}
	default:
		return false;
	}
	}
	catch (Exception const&)
	{
		clog(NetWarn) << "Peer causing an Exception:" << boost::current_exception_diagnostic_information() << _r;
	}
	catch (std::exception const& _e)
	{
		clog(NetWarn) << "Peer causing an exception:" << _e.what() << _r;
	}

	return true;
}<|MERGE_RESOLUTION|>--- conflicted
+++ resolved
@@ -217,11 +217,7 @@
 
 bool EthereumPeer::isCriticalSyncing() const
 {
-<<<<<<< HEAD
-	return m_asking == Asking::Hashes || m_asking == Asking::State || (m_asking == Asking::Blocks && m_protocolVersion == 62);
-=======
-	return m_asking == Asking::Headers || m_asking == Asking::State || (m_asking == Asking::Blocks && m_protocolVersion == 60);
->>>>>>> aece8e63
+	return m_asking == Asking::BlockHeaders || m_asking == Asking::State || (m_asking == Asking::BlockBodies && m_protocolVersion == 62);
 }
 
 bool EthereumPeer::interpret(unsigned _id, RLP const& _r)
