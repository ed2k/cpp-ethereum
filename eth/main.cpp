/*
	This file is part of cpp-ethereum.

	cpp-ethereum is free software: you can redistribute it and/or modify
	it under the terms of the GNU General Public License as published by
	the Free Software Foundation, either version 3 of the License, or
	(at your option) any later version.

	cpp-ethereum is distributed in the hope that it will be useful,
	but WITHOUT ANY WARRANTY; without even the implied warranty of
	MERCHANTABILITY or FITNESS FOR A PARTICULAR PURPOSE.  See the
	GNU General Public License for more details.

	You should have received a copy of the GNU General Public License
	along with cpp-ethereum.  If not, see <http://www.gnu.org/licenses/>.
*/
/** 
 * @file main.cpp
 * @author Gav Wood <i@gavwood.com>
 * @author Tasha Carl <tasha@carl.pro> - I here by place all my contributions in this file under MIT licence, as specified by http://opensource.org/licenses/MIT.
 * @date 2014
 * Ethereum client.
 */

#include <thread>
#include <chrono>
#include <fstream>
#include <iostream>
#include <signal.h>

#include <boost/algorithm/string.hpp>
#include <boost/algorithm/string/trim_all.hpp>

#include <libdevcore/FileSystem.h>
#include <libevmcore/Instruction.h>
#include <libdevcore/StructuredLogger.h>
#include <libethcore/EthashAux.h>
#include <libevm/VM.h>
#include <libevm/VMFactory.h>
#include <libethereum/All.h>
#include <libethereum/BlockChainSync.h>
#include <libethcore/KeyManager.h>
#include <libethcore/ICAP.h>
#include <libwebthree/WebThree.h>
#if ETH_JSCONSOLE || !ETH_TRUE
#include <libjsconsole/JSLocalConsole.h>
#endif
#if ETH_READLINE || !ETH_TRUE
#include <readline/readline.h>
#include <readline/history.h>
#endif
#if ETH_JSONRPC || !ETH_TRUE
#include <libweb3jsonrpc/AccountHolder.h>
#include <libweb3jsonrpc/WebThreeStubServer.h>
#include <jsonrpccpp/server/connectors/httpserver.h>
#include <jsonrpccpp/client/connectors/httpclient.h>
#endif
#include "BuildInfo.h"
#if ETH_JSONRPC || !ETH_TRUE
#include "PhoneHome.h"
#include "Farm.h"
#endif
#include <ethminer/MinerAux.h>
using namespace std;
using namespace dev;
using namespace dev::p2p;
using namespace dev::eth;
using namespace boost::algorithm;
using dev::eth::Instruction;

static std::atomic<bool> g_silence = {false};

void help()
{
	cout
		<< "Usage eth [OPTIONS]" << endl
		<< "Options:" << endl << endl
		<< "Operating mode (default is non-interactive node):" << endl
#if ETH_JSCONSOLE || !ETH_TRUE
		<< "    console  Enter interactive console mode (default: non-interactive)." << endl
		<< "    import <file>  Import file as a concatenated series of blocks." << endl
		<< "    export <file>  Export file as a concatenated series of blocks." << endl
#endif
		<< "Client mode (default):" << endl
		<< "    --olympic  Use the Olympic (0.9) protocol." << endl
		<< "    --frontier  Use the Frontier (1.0) protocol." << endl
		<< "    --private <name>  Use a private chain." << endl
		<< "    --genesis-json <file>  Import the genesis block information from the given JSON file." << endl
		<< endl
		<< "    -o,--mode <full/peer>  Start a full node or a peer node (default: full)." << endl
		<< endl
#if ETH_JSONRPC || !ETH_TRUE
		<< "    -j,--json-rpc  Enable JSON-RPC server (default: off)." << endl
		<< "    --json-rpc-port <n>  Specify JSON-RPC server port (implies '-j', default: " << SensibleHttpPort << ")." << endl
		<< "    --admin <password>  Specify admin session key for JSON-RPC (default: auto-generated and printed at start-up)." << endl
#endif
		<< "    -K,--kill  Kill the blockchain first." << endl
		<< "    -R,--rebuild  Rebuild the blockchain from the existing database." << endl
		<< "    --rescue  Attempt to rescue a corrupt database." << endl
		<< endl
		<< "    --import-presale <file>  Import a pre-sale key; you'll need to specify the password to this key." << endl
		<< "    -s,--import-secret <secret>  Import a secret key into the key store and use as the default." << endl
		<< "    -S,--import-session-secret <secret>  Import a secret key into the key store and use as the default for this session only." << endl
		<< "    --sign-key <address>  Sign all transactions with the key of the given address." << endl
		<< "    --session-sign-key <address>  Sign all transactions with the key of the given address for this session only." << endl
		<< "    --master <password>  Give the master password for the key store." << endl
		<< "    --password <password>  Give a password for a private key." << endl
		<< "    --sentinel <server>  Set the sentinel for reporting bad blocks or chain issues." << endl
		<< endl
		<< "Client transacting:" << endl
<<<<<<< HEAD
		/*<< "    -B,--block-fees <n>  Set the block fee profit in the reference unit e.g. ¢ (default: 15)." << endl
		<< "    -e,--ether-price <n>  Set the ether price in the reference unit e.g. ¢ (default: 30.679)." << endl
		<< "    -P,--priority <0 - 100>  Default % priority of a transaction (default: 50)." << endl*/
		<< "    --ask <wei>  Set the minimum ask gas price under which no transactions will be mined (default " << toString(DefaultGasPrice) << " )." << endl
		<< "    --bid <wei>  Set the bid gas price for to pay for transactions (default " << toString(DefaultGasPrice) << " )." << endl
=======
		/*<< "    -B,--block-fees <n>  Set the block fee profit in the reference unit, e.g. ¢ (default: 15)." << endl
		<< "    -e,--ether-price <n>  Set the ether price in the reference unit, e.g. ¢ (default: 30.679)." << endl
		<< "    -P,--priority <0 - 100>  Set the default priority percentage (%) of a transaction (default: 50)." << endl*/
		<< "    --ask <wei>  Set the minimum ask gas price under which no transaction will be mined (default " << toString(c_defaultGasPrice) << " )." << endl
		<< "    --bid <wei>  Set the bid gas price to pay for transactions (default " << toString(c_defaultGasPrice) << " )." << endl
>>>>>>> 157c4a0f
		<< endl
		<< "Client mining:" << endl
		<< "    -a,--address <addr>  Set the coinbase (mining payout) address to given address (default: auto)." << endl
		<< "    -m,--mining <on/off/number>  Enable mining, optionally for a specified number of blocks (default: off)." << endl
		<< "    -f,--force-mining  Mine even when there are no transactions to mine (default: off)." << endl
		<< "    --mine-on-wrong-chain  Mine even when we know that it is the wrong chain (default: off)." << endl
		<< "    -C,--cpu  When mining, use the CPU." << endl
		<< "    -G,--opencl  When mining, use the GPU via OpenCL." << endl
		<< "    --opencl-platform <n>  When mining using -G/--opencl, use OpenCL platform n (default: 0)." << endl
		<< "    --opencl-device <n>  When mining using -G/--opencl, use OpenCL device n (default: 0)." << endl
		<< "    -t, --mining-threads <n>  Limit number of CPU/GPU miners to n (default: use everything available on selected platform)." << endl
		<< endl
		<< "Client networking:" << endl
		<< "    --client-name <name>  Add a name to your client's version string (default: blank)." << endl
		<< "    --bootstrap  Connect to the default Ethereum peer servers (default unless --no-discovery used)." << endl
		<< "    --no-bootstrap  Do not connect to the default Ethereum peer servers (default only when --no-discovery is used)." << endl
		<< "    -x,--peers <number>  Attempt to connect to a given number of peers (default: 11)." << endl
		<< "    --peer-stretch <number>  Give the accepted connection multiplier (default: 7)." << endl
	
		<< "    --public-ip <ip>  Force advertised public IP to the given IP (default: auto)." << endl
		<< "    --listen-ip <ip>(:<port>)  Listen on the given IP for incoming connections (default: 0.0.0.0)." << endl
		<< "    --listen <port>  Listen on the given port for incoming connections (default: 30303)." << endl
		<< "    -r,--remote <host>(:<port>)  Connect to the given remote host (default: none)." << endl
		<< "    --port <port>  Connect to the given remote port (default: 30303)." << endl
		<< "    --network-id <n>  Only connect to other hosts with this network id." << endl
		<< "    --upnp <on/off>  Use UPnP for NAT (default: on)." << endl

		<< "    --peerset <list>  Space delimited list of peers; element format: type:publickey@ipAddress[:port]." << endl
		<< "        Types:" << endl
		<< "        default		Attempt connection when no other peers are available and pinning is disabled." << endl
		<< "        require		Keep connected at all times." << endl
// TODO:
//		<< "	--trust-peers <filename>  Space delimited list of publickeys." << endl
	
		<< "    --no-discovery  Disable node discovery, implies --no-bootstrap." << endl
		<< "    --pin  Only accept or connect to trusted peers." << endl
		<< "    --hermit  Equivalent to --no-discovery --pin." << endl
		<< "    --sociable  Force discovery and no pinning." << endl
		<< endl;
	MinerCLI::streamHelp(cout);
	cout
		<< "Client structured logging:" << endl
		<< "    --structured-logging  Enable structured logging (default: output to stdout)." << endl
		<< "    --structured-logging-format <format>  Set the structured logging time format." << endl
		<< "    --structured-logging-url <URL>  Set the structured logging destination (currently only file:// supported)." << endl
		<< endl
		<< "Import/export modes:" << endl
		<< "    --from <n>  Export only from block n; n may be a decimal, a '0x' prefixed hash, or 'latest'." << endl
		<< "    --to <n>  Export only to block n (inclusive); n may be a decimal, a '0x' prefixed hash, or 'latest'." << endl
		<< "    --only <n>  Equivalent to --export-from n --export-to n." << endl
		<< "    --dont-check  Prevent checking some block aspects. Faster importing, but to apply only when the data is known to be valid." << endl
		<< endl
		<< "General Options:" << endl
		<< "    -d,--db-path <path>  Load database from path (default: " << getDataDir() << ")." << endl
#if ETH_EVMJIT || !ETH_TRUE
		<< "    --vm <vm-kind>  Select VM; options are: interpreter, jit or smart (default: interpreter)." << endl
#endif
		<< "    -v,--verbosity <0 - 9>  Set the log verbosity from 0 to 9 (default: 8)." << endl
		<< "    -V,--version  Show the version and exit." << endl
		<< "    -h,--help  Show this help message and exit." << endl
		<< endl
		<< "Experimental / Proof of Concept:" << endl
		<< "    --shh  Enable Whisper." << endl
		<< endl
		;
		exit(0);
}

string ethCredits(bool _interactive = false)
{
	std::ostringstream cout;
	if (_interactive)
		cout
			<< "Type 'exit' to quit" << endl << endl;
	return credits() + cout.str();
}

void version()
{
	cout << "eth version " << dev::Version << endl;
	cout << "eth network protocol version: " << dev::eth::c_protocolVersion << endl;
	cout << "Client database version: " << dev::eth::c_databaseVersion << endl;
	cout << "Build: " << DEV_QUOTED(ETH_BUILD_PLATFORM) << "/" << DEV_QUOTED(ETH_BUILD_TYPE) << endl;
	exit(0);
}

void importPresale(KeyManager& _km, string const& _file, function<string()> _pass)
{
	KeyPair k = _km.presaleSecret(contentsString(_file), [&](bool){ return _pass(); });
	_km.import(k.secret(), "Presale wallet" + _file + " (insecure)");
}

Address c_config = Address("ccdeac59d35627b7de09332e819d5159e7bb7250");
string pretty(h160 _a, dev::eth::State const& _st)
{
	string ns;
	h256 n;
	if (h160 nameReg = (u160)_st.storage(c_config, 0))
		n = _st.storage(nameReg, (u160)(_a));
	if (n)
	{
		std::string s((char const*)n.data(), 32);
		if (s.find_first_of('\0') != string::npos)
			s.resize(s.find_first_of('\0'));
		ns = " " + s;
	}
	return ns;
}

inline bool isPrime(unsigned _number)
{
	if (((!(_number & 1)) && _number != 2 ) || (_number < 2) || (_number % 3 == 0 && _number != 3))
		return false;
	for(unsigned k = 1; 36 * k * k - 12 * k < _number; ++k)
		if ((_number % (6 * k + 1) == 0) || (_number % (6 * k - 1) == 0))
			return false;
	return true;
}

enum class NodeMode
{
	PeerServer,
	Full
};

enum class OperationMode
{
	Node,
	Import,
	Export
};

enum class Format
{
	Binary,
	Hex,
	Human
};

void stopMiningAfterXBlocks(eth::Client* _c, unsigned _start, unsigned& io_mining)
{
	if (io_mining != ~(unsigned)0 && io_mining && _c->isMining() && _c->blockChain().details().number - _start == io_mining)
	{
		_c->stopMining();
		io_mining = ~(unsigned)0;
	}
	this_thread::sleep_for(chrono::milliseconds(100));
}

int main(int argc, char** argv)
{
	// Init defaults
	Defaults::get();

#if ETH_DEBUG
	g_logVerbosity = 4;
#else
	g_logVerbosity = 1;
#endif

	/// Operating mode.
	OperationMode mode = OperationMode::Node;
	string dbPath;
//	unsigned prime = 0;
//	bool yesIReallyKnowWhatImDoing = false;

	/// File name for import/export.
	string filename;
	bool safeImport = false;

	/// Hashes/numbers for export range.
	string exportFrom = "1";
	string exportTo = "latest";
	Format exportFormat = Format::Binary;

	/// General params for Node operation
	NodeMode nodeMode = NodeMode::Full;
	bool interactive = false;
#if ETH_JSONRPC || !ETH_TRUE
	int jsonRPCURL = -1;
#endif
	string jsonAdmin;
	string genesisJSON;
	dev::eth::Network releaseNetwork = c_network;
	u256 gasFloor = UndefinedU256;
	string privateChain;

	bool upnp = true;
	WithExisting withExisting = WithExisting::Trust;
	string sentinel;

	/// Networking params.
	string clientName;
	string listenIP;
	unsigned short listenPort = 30303;
	string publicIP;
	string remoteHost;
	unsigned short remotePort = 30303;
	
	unsigned peers = 11;
	unsigned peerStretch = 7;
	std::map<NodeId, pair<NodeIPEndpoint,bool>> preferredNodes;
	bool bootstrap = true;
	bool disableDiscovery = false;
	bool pinning = false;
	bool enableDiscovery = false;
	bool noPinning = false;
	unsigned networkId = (unsigned)-1;

	/// Mining params
	unsigned mining = 0;
	bool forceMining = false;
	bool mineOnWrongChain = false;
	Address signingKey;
	Address sessionKey;
	Address beneficiary = signingKey;
	strings presaleImports;

	/// Structured logging params
	bool structuredLogging = false;
	string structuredLoggingFormat = "%Y-%m-%dT%H:%M:%S";
	string structuredLoggingURL;

	/// Transaction params
//	TransactionPriority priority = TransactionPriority::Medium;
//	double etherPrice = 30.679;
//	double blockFees = 15.0;
	u256 askPrice = DefaultGasPrice;
	u256 bidPrice = DefaultGasPrice;

	// javascript console
	bool useConsole = false;

	/// Wallet password stuff
	string masterPassword;
	
	/// Whisper
	bool useWhisper = false;

	string configFile = getDataDir() + "/config.rlp";
	bytes b = contents(configFile);

	strings passwordsToNote;
	Secrets toImport;
	if (b.size())
	{
		try
		{
			RLP config(b);
			signingKey = config[0].toHash<Address>();
			beneficiary = config[1].toHash<Address>();
		}
		catch (...) {}
	}

	MinerCLI m(MinerCLI::OperationMode::None);

	for (int i = 1; i < argc; ++i)
	{
		string arg = argv[i];
		if (m.interpretOption(i, argc, argv)) {}
		else if (arg == "--listen-ip" && i + 1 < argc)
			listenIP = argv[++i];
		else if ((arg == "-l" || arg == "--listen" || arg == "--listen-port") && i + 1 < argc)
		{
			if (arg == "-l")
				cerr << "-l is DEPRECATED. It will be removed for the Frontier. Use --listen-port instead." << endl;
			listenPort = (short)atoi(argv[++i]);
		}
		else if ((arg == "-u" || arg == "--public-ip" || arg == "--public") && i + 1 < argc)
		{
			if (arg == "-u")
				cerr << "-u is DEPRECATED. It will be removed for the Frontier. Use --public-ip instead." << endl;
			publicIP = argv[++i];
		}
		else if ((arg == "-r" || arg == "--remote") && i + 1 < argc)
			remoteHost = argv[++i];
		else if ((arg == "-p" || arg == "--port") && i + 1 < argc)
		{
			if (arg == "-p")
				cerr << "-p is DEPRECATED. It will be removed for the Frontier. Use --port instead (or place directly as host:port)." << endl;
			remotePort = (short)atoi(argv[++i]);
		}
		else if (arg == "--password" && i + 1 < argc)
			passwordsToNote.push_back(argv[++i]);
		else if (arg == "--master" && i + 1 < argc)
			masterPassword = argv[++i];
		else if ((arg == "-I" || arg == "--import" || arg == "import") && i + 1 < argc)
		{
			mode = OperationMode::Import;
			filename = argv[++i];
		}
		else if (arg == "--dont-check")
			safeImport = true;
		else if ((arg == "-E" || arg == "--export" || arg == "export") && i + 1 < argc)
		{
			mode = OperationMode::Export;
			filename = argv[++i];
		}
/*		else if (arg == "--prime" && i + 1 < argc)
			try
			{
				prime = stoi(argv[++i]);
			}
			catch (...)
			{
				cerr << "Bad " << arg << " option: " << argv[i] << endl;
				return -1;
			}
		else if (arg == "--yes-i-really-know-what-im-doing")
			yesIReallyKnowWhatImDoing = true;
*/		else if (arg == "--sentinel" && i + 1 < argc)
			sentinel = argv[++i];
		else if (arg == "--mine-on-wrong-chain")
			mineOnWrongChain = true;
		else if (arg == "--format" && i + 1 < argc)
		{
			string m = argv[++i];
			if (m == "binary")
				exportFormat = Format::Binary;
			else if (m == "hex")
				exportFormat = Format::Hex;
			else if (m == "human")
				exportFormat = Format::Human;
			else
			{
				cerr << "Bad " << arg << " option: " << m << endl;
				return -1;
			}
		}
		else if (arg == "--to" && i + 1 < argc)
			exportTo = argv[++i];
		else if (arg == "--from" && i + 1 < argc)
			exportFrom = argv[++i];
		else if (arg == "--only" && i + 1 < argc)
			exportTo = exportFrom = argv[++i];
		else if ((arg == "-n" || arg == "-u" || arg == "--upnp") && i + 1 < argc)
		{
			if (arg == "-n")
				cerr << "-n is DEPRECATED. It will be removed for the Frontier. Use --upnp instead." << endl;
			string m = argv[++i];
			if (isTrue(m))
				upnp = true;
			else if (isFalse(m))
				upnp = false;
			else
			{
				cerr << "Bad " << arg << " option: " << m << endl;
				return -1;
			}
		}
		else if (arg == "--network-id" && i + 1 < argc)
			try {
				networkId = stol(argv[++i]);
			}
			catch (...)
			{
				cerr << "Bad " << arg << " option: " << argv[i] << endl;
				return -1;
			}
		else if (arg == "--private" && i + 1 < argc)
			try {
				privateChain = argv[++i];
			}
			catch (...)
			{
				cerr << "Bad " << arg << " option: " << argv[i] << endl;
				return -1;
			}
		else if (arg == "-K" || arg == "--kill-blockchain" || arg == "--kill")
			withExisting = WithExisting::Kill;
		else if (arg == "-R" || arg == "--rebuild")
			withExisting = WithExisting::Verify;
		else if (arg == "-R" || arg == "--rescue")
			withExisting = WithExisting::Rescue;
		else if ((arg == "-c" || arg == "--client-name") && i + 1 < argc)
		{
			if (arg == "-c")
				cerr << "-c is DEPRECATED. It will be removed for the Frontier. Use --client-name instead." << endl;
			clientName = argv[++i];
		}
		else if ((arg == "-a" || arg == "--address" || arg == "--coinbase-address") && i + 1 < argc)
			try {
				beneficiary = h160(fromHex(argv[++i], WhenError::Throw));
			}
			catch (BadHexCharacter&)
			{
				cerr << "Bad hex in " << arg << " option: " << argv[i] << endl;
				return -1;
			}
			catch (...)
			{
				cerr << "Bad " << arg << " option: " << argv[i] << endl;
				return -1;
			}
		else if ((arg == "-s" || arg == "--import-secret") && i + 1 < argc)
		{
			Secret s(fromHex(argv[++i]));
			toImport.emplace_back(s);
			signingKey = toAddress(s);
		}
		else if ((arg == "-S" || arg == "--import-session-secret") && i + 1 < argc)
		{
			Secret s(fromHex(argv[++i]));
			toImport.emplace_back(s);
			sessionKey = toAddress(s);
		}
		else if ((arg == "--sign-key") && i + 1 < argc)
			sessionKey = Address(fromHex(argv[++i]));
		else if ((arg == "--session-sign-key") && i + 1 < argc)
			sessionKey = Address(fromHex(argv[++i]));
		else if (arg == "--structured-logging-format" && i + 1 < argc)
			structuredLoggingFormat = string(argv[++i]);
		else if (arg == "--structured-logging")
			structuredLogging = true;
		else if (arg == "--structured-logging-url" && i + 1 < argc)
		{
			structuredLogging = true;
			structuredLoggingURL = argv[++i];
		}
		else if ((arg == "-d" || arg == "--path" || arg == "--db-path") && i + 1 < argc)
			dbPath = argv[++i];
		else if ((arg == "--genesis-json" || arg == "--genesis") && i + 1 < argc)
		{
			try
			{
				genesisJSON = contentsString(argv[++i]);
			}
			catch (...)
			{
				cerr << "Bad " << arg << " option: " << argv[i] << endl;
				return -1;
			}
		}
		else if (arg == "--frontier")
			releaseNetwork = eth::Network::Frontier;
		else if (arg == "--gas-floor" && i + 1 < argc)
			gasFloor = u256(argv[++i]);
		else if (arg == "--olympic")
			releaseNetwork = eth::Network::Olympic;
/*		else if ((arg == "-B" || arg == "--block-fees") && i + 1 < argc)
		{
			try
			{
				blockFees = stof(argv[++i]);
			}
			catch (...)
			{
				cerr << "Bad " << arg << " option: " << argv[i] << endl;
				return -1;
			}
		}
		else if ((arg == "-e" || arg == "--ether-price") && i + 1 < argc)
		{
			try
			{
				etherPrice = stof(argv[++i]);
			}
			catch (...)
			{
				cerr << "Bad " << arg << " option: " << argv[i] << endl;
				return -1;
			}
		}*/
		else if (arg == "--ask" && i + 1 < argc)
		{
			try
			{
				askPrice = u256(argv[++i]);
			}
			catch (...)
			{
				cerr << "Bad " << arg << " option: " << argv[i] << endl;
				return -1;
			}
		}
		else if (arg == "--bid" && i + 1 < argc)
		{
			try
			{
				bidPrice = u256(argv[++i]);
			}
			catch (...)
			{
				cerr << "Bad " << arg << " option: " << argv[i] << endl;
				return -1;
			}
		}
/*		else if ((arg == "-P" || arg == "--priority") && i + 1 < argc)
		{
			string m = boost::to_lower_copy(string(argv[++i]));
			if (m == "lowest")
				priority = TransactionPriority::Lowest;
			else if (m == "low")
				priority = TransactionPriority::Low;
			else if (m == "medium" || m == "mid" || m == "default" || m == "normal")
				priority = TransactionPriority::Medium;
			else if (m == "high")
				priority = TransactionPriority::High;
			else if (m == "highest")
				priority = TransactionPriority::Highest;
			else
				try {
					priority = (TransactionPriority)(max(0, min(100, stoi(m))) * 8 / 100);
				}
				catch (...) {
					cerr << "Unknown " << arg << " option: " << m << endl;
					return -1;
				}
		}*/
		else if ((arg == "-m" || arg == "--mining") && i + 1 < argc)
		{
			string m = argv[++i];
			if (isTrue(m))
				mining = ~(unsigned)0;
			else if (isFalse(m))
				mining = 0;
			else
				try {
					mining = stoi(m);
				}
				catch (...) {
					cerr << "Unknown " << arg << " option: " << m << endl;
					return -1;
				}
		}
		else if (arg == "-b" || arg == "--bootstrap")
			bootstrap = true;
		else if (arg == "--no-bootstrap")
			bootstrap = false;
		else if (arg == "--no-discovery")
		{
			disableDiscovery = true;
			bootstrap = false;
		}
		else if (arg == "--pin")
			pinning = true;
		else if (arg == "--hermit")
			pinning = disableDiscovery = true;
		else if (arg == "--sociable")
			noPinning = enableDiscovery = true;
		else if (arg == "--import-presale" && i + 1 < argc)
			presaleImports.push_back(argv[++i]);
		else if (arg == "-f" || arg == "--force-mining")
			forceMining = true;
		else if (arg == "--old-interactive")
			interactive = true;
#if ETH_JSONRPC || !ETH_TRUE
		else if ((arg == "-j" || arg == "--json-rpc"))
			jsonRPCURL = jsonRPCURL == -1 ? SensibleHttpPort : jsonRPCURL;
		else if (arg == "--json-rpc-port" && i + 1 < argc)
			jsonRPCURL = atoi(argv[++i]);
		else if (arg == "--json-admin" && i + 1 < argc)
			jsonAdmin = argv[++i];
#endif
#if ETH_JSCONSOLE || !ETH_TRUE
		else if (arg == "-i" || arg == "--interactive" || arg == "--console" || arg == "console")
			useConsole = true;
#endif
		else if ((arg == "-v" || arg == "--verbosity") && i + 1 < argc)
			g_logVerbosity = atoi(argv[++i]);
		else if ((arg == "-x" || arg == "--peers") && i + 1 < argc)
			peers = atoi(argv[++i]);
		else if (arg == "--peer-stretch" && i + 1 < argc)
			peerStretch = atoi(argv[++i]);
		else if (arg == "--peerset" && i + 1 < argc)
		{
			string peerset = argv[++i];
			if (peerset.empty())
			{
				cerr << "--peerset argument must not be empty";
				return -1;
			}

			vector<string> each;
			boost::split(each, peerset, boost::is_any_of("\t "));
			for (auto const& p: each)
			{
				string type;
				string pubk;
				string hostIP;
				unsigned short port = c_defaultListenPort;
				
				// type:key@ip[:port]
				vector<string> typeAndKeyAtHostAndPort;
				boost::split(typeAndKeyAtHostAndPort, p, boost::is_any_of(":"));
				if (typeAndKeyAtHostAndPort.size() < 2 || typeAndKeyAtHostAndPort.size() > 3)
					continue;
				
				type = typeAndKeyAtHostAndPort[0];
				if (typeAndKeyAtHostAndPort.size() == 3)
					port = (uint16_t)atoi(typeAndKeyAtHostAndPort[2].c_str());

				vector<string> keyAndHost;
				boost::split(keyAndHost, typeAndKeyAtHostAndPort[1], boost::is_any_of("@"));
				if (keyAndHost.size() != 2)
					continue;
				pubk = keyAndHost[0];
				if (pubk.size() != 40)
					continue;
				hostIP = keyAndHost[1];
				
				// todo: use Network::resolveHost()
				if (hostIP.size() < 4 /* g.it */)
					continue;
				
				bool required = type == "required";
				if (!required && type != "default")
					continue;

				Public publicKey(fromHex(pubk));
				try
				{
					preferredNodes[publicKey] = make_pair(NodeIPEndpoint(bi::address::from_string(hostIP), port, port), required);
				}
				catch (...)
				{
					cerr << "Unrecognized peerset: " << peerset << endl;
					return -1;
				}
			}
		}
		else if ((arg == "-o" || arg == "--mode") && i + 1 < argc)
		{
			string m = argv[++i];
			if (m == "full")
				nodeMode = NodeMode::Full;
			else if (m == "peer")
				nodeMode = NodeMode::PeerServer;
			else
			{
				cerr << "Unknown mode: " << m << endl;
				return -1;
			}
		}
#if ETH_EVMJIT
		else if (arg == "--vm" && i + 1 < argc)
		{
			string vmKind = argv[++i];
			if (vmKind == "interpreter")
				VMFactory::setKind(VMKind::Interpreter);
			else if (vmKind == "jit")
				VMFactory::setKind(VMKind::JIT);
			else if (vmKind == "smart")
				VMFactory::setKind(VMKind::Smart);
			else
			{
				cerr << "Unknown VM kind: " << vmKind << endl;
				return -1;
			}
		}
#endif
		else if (arg == "--shh")
			useWhisper = true;
		else if (arg == "-h" || arg == "--help")
			help();
		else if (arg == "-V" || arg == "--version")
			version();
		else
		{
			cerr << "Invalid argument: " << arg << endl;
			exit(-1);
		}
	}

	// Set up all the chain config stuff.
	resetNetwork(releaseNetwork);
	if (!privateChain.empty())
	{
		CanonBlockChain<Ethash>::forceGenesisExtraData(sha3(privateChain).asBytes());
		CanonBlockChain<Ethash>::forceGenesisDifficulty(c_minimumDifficulty);
		CanonBlockChain<Ethash>::forceGenesisGasLimit(u256(1) << 32);
	}
	if (!genesisJSON.empty())
		CanonBlockChain<Ethash>::setGenesis(genesisJSON);
	if (gasFloor != UndefinedU256)
		c_gasFloorTarget = gasFloor;
	if (networkId == (unsigned)-1)
		networkId =  (unsigned)c_network;

	if (g_logVerbosity > 0)
	{
		cout << EthGrayBold "(++)Ethereum" EthReset << endl;
		if (c_network == eth::Network::Olympic)
			cout << "Welcome to Olympic!" << endl;
		else if (c_network == eth::Network::Frontier)
			cout << "Beware. You're entering the " EthMaroonBold "Frontier" EthReset "!" << endl;
	}

	m.execute();

	KeyManager keyManager;
	for (auto const& s: passwordsToNote)
		keyManager.notePassword(s);

	writeFile(configFile, rlpList(signingKey, beneficiary));

	if (sessionKey)
		signingKey = sessionKey;

	if (!clientName.empty())
		clientName += "/";

	string logbuf;
	std::string additional;
	if (interactive)
		g_logPost = [&](std::string const& a, char const*){
			static SpinLock s_lock;
			SpinGuard l(s_lock);

			if (g_silence)
				logbuf += a + "\n";
			else
				cout << "\r           \r" << a << endl << additional << flush;

			// helpful to use OutputDebugString on windows
	#ifdef _WIN32
			{
				OutputDebugStringA(a.data());
				OutputDebugStringA("\n");
			}
	#endif
		};

	auto getPassword = [&](string const& prompt){
		bool s = g_silence;
		g_silence = true;
		cout << endl;
		string ret = dev::getPassword(prompt);
		g_silence = s;
		return ret;
	};
	auto getAccountPassword = [&](Address const& a){
		return getPassword("Enter password for address " + keyManager.accountName(a) + " (" + a.abridged() + "; hint:" + keyManager.passwordHint(a) + "): ");
	};

	StructuredLogger::get().initialize(structuredLogging, structuredLoggingFormat, structuredLoggingURL);
	auto netPrefs = publicIP.empty() ? NetworkPreferences(listenIP, listenPort, upnp) : NetworkPreferences(publicIP, listenIP ,listenPort, upnp);
	netPrefs.discovery = (privateChain.empty() && !disableDiscovery) || enableDiscovery;
	netPrefs.pin = (pinning || !privateChain.empty()) && !noPinning;

	auto nodesState = contents((dbPath.size() ? dbPath : getDataDir()) + "/network.rlp");
	auto caps = useWhisper ? set<string>{"eth", "shh"} : set<string>{"eth"};
	dev::WebThreeDirect web3(
		WebThreeDirect::composeClientVersion("++eth", clientName),
		dbPath,
		withExisting,
		nodeMode == NodeMode::Full ? caps : set<string>(),
		netPrefs,
		&nodesState);
	web3.ethereum()->setMineOnBadChain(mineOnWrongChain);
	web3.ethereum()->setSentinel(sentinel);

	auto toNumber = [&](string const& s) -> unsigned {
		if (s == "latest")
			return web3.ethereum()->number();
		if (s.size() == 64 || (s.size() == 66 && s.substr(0, 2) == "0x"))
			return web3.ethereum()->blockChain().number(h256(s));
		try {
			return stol(s);
		}
		catch (...)
		{
			cerr << "Bad block number/hash option: " << s << endl;
			exit(-1);
		}
	};

	if (mode == OperationMode::Export)
	{
		ofstream fout(filename, std::ofstream::binary);
		ostream& out = (filename.empty() || filename == "--") ? cout : fout;

		unsigned last = toNumber(exportTo);
		for (unsigned i = toNumber(exportFrom); i <= last; ++i)
		{
			bytes block = web3.ethereum()->blockChain().block(web3.ethereum()->blockChain().numberHash(i));
			switch (exportFormat)
			{
			case Format::Binary: out.write((char const*)block.data(), block.size()); break;
			case Format::Hex: out << toHex(block) << endl; break;
			case Format::Human: out << RLP(block) << endl; break;
			default:;
			}
		}
		return 0;
	}

	if (mode == OperationMode::Import)
	{
		ifstream fin(filename, std::ifstream::binary);
		istream& in = (filename.empty() || filename == "--") ? cin : fin;
		unsigned alreadyHave = 0;
		unsigned good = 0;
		unsigned futureTime = 0;
		unsigned unknownParent = 0;
		unsigned bad = 0;
		chrono::steady_clock::time_point t = chrono::steady_clock::now();
		double last = 0;
		unsigned lastImported = 0;
		unsigned imported = 0;
		while (in.peek() != -1)
		{
			bytes block(8);
			in.read((char*)block.data(), 8);
			block.resize(RLP(block, RLP::LaissezFaire).actualSize());
			in.read((char*)block.data() + 8, block.size() - 8);

			switch (web3.ethereum()->queueBlock(block, safeImport))
			{
			case ImportResult::Success: good++; break;
			case ImportResult::AlreadyKnown: alreadyHave++; break;
			case ImportResult::UnknownParent: unknownParent++; break;
			case ImportResult::FutureTimeUnknown: unknownParent++; futureTime++; break;
			case ImportResult::FutureTimeKnown: futureTime++; break;
			default: bad++; break;
			}

			// sync chain with queue
			tuple<ImportRoute, bool, unsigned> r = web3.ethereum()->syncQueue(10);
			imported += get<2>(r);

			double e = chrono::duration_cast<chrono::milliseconds>(chrono::steady_clock::now() - t).count() / 1000.0;
			if ((unsigned)e >= last + 10)
			{
				auto i = imported - lastImported;
				auto d = e - last;
				cout << i << " more imported at " << (round(i * 10 / d) / 10) << " blocks/s. " << imported << " imported in " << e << " seconds at " << (round(imported * 10 / e) / 10) << " blocks/s (#" << web3.ethereum()->number() << ")" << endl;
				last = (unsigned)e;
				lastImported = imported;
//				cout << web3.ethereum()->blockQueueStatus() << endl;
			}
		}

		while (web3.ethereum()->blockQueue().items().first + web3.ethereum()->blockQueue().items().second > 0)
		{
			this_thread::sleep_for(chrono::seconds(1));
			web3.ethereum()->syncQueue(100000);
		}
		double e = chrono::duration_cast<chrono::milliseconds>(chrono::steady_clock::now() - t).count() / 1000.0;
		cout << imported << " imported in " << e << " seconds at " << (round(imported * 10 / e) / 10) << " blocks/s (#" << web3.ethereum()->number() << ")" << endl;
		return 0;
	}
/*
	if (c_network == eth::Network::Frontier && !yesIReallyKnowWhatImDoing)
	{
		auto pd = contents(getDataDir() + "primes");
		unordered_set<unsigned> primes = RLP(pd).toUnorderedSet<unsigned>();
		while (true)
		{
			if (!prime)
				try
				{
					prime = stoi(getPassword("To enter the Frontier, enter a 6 digit prime that you have not entered before: "));
				}
				catch (...) {}
			if (isPrime(prime) && !primes.count(prime))
				break;
			prime = 0;
		}
		primes.insert(prime);
		writeFile(getDataDir() + "primes", rlp(primes));
	}
*/
	if (keyManager.exists())
	{
		if (masterPassword.empty() || !keyManager.load(masterPassword))
			while (true)
			{
				masterPassword = getPassword("Please enter your MASTER password: ");
				if (keyManager.load(masterPassword))
					break;
				cout << "The password you entered is incorrect. If you have forgotten your password, and you wish to start afresh, manually remove the file: " + getDataDir("ethereum") + "/keys.info" << endl;
			}
	}
	else
	{
		while (masterPassword.empty())
		{
			masterPassword = getPassword("Please enter a MASTER password to protect your key store (make it strong!): ");
			string confirm = getPassword("Please confirm the password by entering it again: ");
			if (masterPassword != confirm)
			{
				cout << "Passwords were different. Try again." << endl;
				masterPassword.clear();
			}
		}
		keyManager.create(masterPassword);
	}

	for (auto const& presale: presaleImports)
		importPresale(keyManager, presale, [&](){ return getPassword("Enter your wallet password for " + presale + ": "); });

	for (auto const& s: toImport)
	{
		keyManager.import(s, "Imported key (UNSAFE)");
		if (!signingKey)
			signingKey = toAddress(s);
	}

	if (keyManager.accounts().empty())
	{
		h128 uuid = keyManager.import(ICAP::createDirect(), "Default key");
		if (!beneficiary)
			beneficiary = keyManager.address(uuid);
		if (!signingKey)
			signingKey = keyManager.address(uuid);
		writeFile(configFile, rlpList(signingKey, beneficiary));
	}

	cout << ethCredits();
	web3.setIdealPeerCount(peers);
	web3.setPeerStretch(peerStretch);
//	std::shared_ptr<eth::BasicGasPricer> gasPricer = make_shared<eth::BasicGasPricer>(u256(double(ether / 1000) / etherPrice), u256(blockFees * 1000));
	std::shared_ptr<eth::TrivialGasPricer> gasPricer = make_shared<eth::TrivialGasPricer>(askPrice, bidPrice);
	eth::Client* c = nodeMode == NodeMode::Full ? web3.ethereum() : nullptr;
	StructuredLogger::starting(WebThreeDirect::composeClientVersion("++eth", clientName), dev::Version);
	if (c)
	{
		c->setGasPricer(gasPricer);
		c->setForceMining(forceMining);
		// TODO: expose sealant interface.
		c->setShouldPrecomputeDAG(m.shouldPrecompute());
		c->setTurboMining(m.minerType() == MinerCLI::MinerType::GPU);
		c->setBeneficiary(beneficiary);
		c->setNetworkId(networkId);
	}

	auto renderFullAddress = [&](Address const& _a) -> std::string
	{
		return ICAP(_a).encoded() + " (" + toUUID(keyManager.uuid(_a)) + " - " + toHex(_a.ref().cropped(0, 4)) + ")";
	};

	cout << "Transaction Signer: " << renderFullAddress(signingKey) << endl;
	cout << "Mining Beneficiary: " << renderFullAddress(beneficiary) << endl;
	cout << "Foundation: " << renderFullAddress(Address("de0b295669a9fd93d5f28d9ec85e40f4cb697bae")) << endl;

	if (bootstrap || !remoteHost.empty() || disableDiscovery)
	{
		web3.startNetwork();
		cout << "Node ID: " << web3.enode() << endl;
	}
	else
		cout << "Networking disabled. To start, use netstart or pass --bootstrap or a remote host." << endl;

	if (useConsole && jsonRPCURL == -1)
		jsonRPCURL = SensibleHttpPort;

#if ETH_JSONRPC || !ETH_TRUE
	shared_ptr<dev::WebThreeStubServer> jsonrpcServer;
	unique_ptr<jsonrpc::AbstractServerConnector> jsonrpcConnector;
	if (jsonRPCURL > -1)
	{
		jsonrpcConnector = unique_ptr<jsonrpc::AbstractServerConnector>(new jsonrpc::HttpServer(jsonRPCURL, "", "", SensibleHttpThreads));
		jsonrpcServer = make_shared<dev::WebThreeStubServer>(*jsonrpcConnector.get(), web3, make_shared<SimpleAccountHolder>([&](){ return web3.ethereum(); }, getAccountPassword, keyManager), vector<KeyPair>(), keyManager, *gasPricer);
		jsonrpcServer->StartListening();
		if (jsonAdmin.empty())
			jsonAdmin = jsonrpcServer->newSession(SessionPermissions{{Privilege::Admin}});
		else
			jsonrpcServer->addSession(jsonAdmin, SessionPermissions{{Privilege::Admin}});
		cout << "JSONRPC Admin Session Key: " << jsonAdmin << endl;
		writeFile(getDataDir("web3") + "/session.key", jsonAdmin);
		writeFile(getDataDir("web3") + "/session.url", "http://localhost:" + toString(jsonRPCURL));
	}
#endif

	for (auto const& p: preferredNodes)
		if (p.second.second)
			web3.requirePeer(p.first, p.second.first);
		else
			web3.addNode(p.first, p.second.first);

	if (bootstrap)
		for (auto const& i: Host::pocHosts())
			web3.requirePeer(i.first, i.second);
	if (!remoteHost.empty())
		web3.addNode(p2p::NodeId(), remoteHost + ":" + toString(remotePort));

	signal(SIGABRT, &Client::exitHandler);
	signal(SIGTERM, &Client::exitHandler);
	signal(SIGINT, &Client::exitHandler);

	if (c)
	{
		unsigned n = c->blockChain().details().number;
		if (mining)
			c->startMining();
		if (useConsole)
		{
#if ETH_JSCONSOLE || !ETH_TRUE
			JSLocalConsole console;
			shared_ptr<dev::WebThreeStubServer> rpcServer = make_shared<dev::WebThreeStubServer>(*console.connector(), web3, make_shared<SimpleAccountHolder>([&](){ return web3.ethereum(); }, getAccountPassword, keyManager), vector<KeyPair>(), keyManager, *gasPricer);
			string sessionKey = rpcServer->newSession(SessionPermissions{{Privilege::Admin}});
			console.eval("web3.admin.setSessionKey('" + sessionKey + "')");
			while (!Client::shouldExit())
			{
				console.readExpression();
				stopMiningAfterXBlocks(c, n, mining);
			}
			rpcServer->StopListening();
#endif
		}
		else
			while (!Client::shouldExit())
				stopMiningAfterXBlocks(c, n, mining);
	}
	else
		while (!Client::shouldExit())
			this_thread::sleep_for(chrono::milliseconds(1000));

#if ETH_JSONRPC
	if (jsonrpcServer.get())
		jsonrpcServer->StopListening();
#endif

	StructuredLogger::stopping(WebThreeDirect::composeClientVersion("++eth", clientName), dev::Version);
	auto netData = web3.saveNetwork();
	if (!netData.empty())
		writeFile((dbPath.size() ? dbPath : getDataDir()) + "/network.rlp", netData);
	return 0;
}<|MERGE_RESOLUTION|>--- conflicted
+++ resolved
@@ -108,19 +108,11 @@
 		<< "    --sentinel <server>  Set the sentinel for reporting bad blocks or chain issues." << endl
 		<< endl
 		<< "Client transacting:" << endl
-<<<<<<< HEAD
-		/*<< "    -B,--block-fees <n>  Set the block fee profit in the reference unit e.g. ¢ (default: 15)." << endl
-		<< "    -e,--ether-price <n>  Set the ether price in the reference unit e.g. ¢ (default: 30.679)." << endl
-		<< "    -P,--priority <0 - 100>  Default % priority of a transaction (default: 50)." << endl*/
-		<< "    --ask <wei>  Set the minimum ask gas price under which no transactions will be mined (default " << toString(DefaultGasPrice) << " )." << endl
-		<< "    --bid <wei>  Set the bid gas price for to pay for transactions (default " << toString(DefaultGasPrice) << " )." << endl
-=======
 		/*<< "    -B,--block-fees <n>  Set the block fee profit in the reference unit, e.g. ¢ (default: 15)." << endl
 		<< "    -e,--ether-price <n>  Set the ether price in the reference unit, e.g. ¢ (default: 30.679)." << endl
 		<< "    -P,--priority <0 - 100>  Set the default priority percentage (%) of a transaction (default: 50)." << endl*/
-		<< "    --ask <wei>  Set the minimum ask gas price under which no transaction will be mined (default " << toString(c_defaultGasPrice) << " )." << endl
-		<< "    --bid <wei>  Set the bid gas price to pay for transactions (default " << toString(c_defaultGasPrice) << " )." << endl
->>>>>>> 157c4a0f
+		<< "    --ask <wei>  Set the minimum ask gas price under which no transaction will be mined (default " << toString(DefaultGasPrice) << " )." << endl
+		<< "    --bid <wei>  Set the bid gas price to pay for transactions (default " << toString(DefaultGasPrice) << " )." << endl
 		<< endl
 		<< "Client mining:" << endl
 		<< "    -a,--address <addr>  Set the coinbase (mining payout) address to given address (default: auto)." << endl
