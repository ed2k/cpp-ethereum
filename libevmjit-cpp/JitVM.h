--- conflicted
+++ resolved
@@ -14,17 +14,8 @@
 	virtual bytesConstRef execImpl(u256& io_gas, ExtVMFace& _ext, OnOpFunc const& _onOp) override final;
 
 private:
-<<<<<<< HEAD
-	friend class VMFactory;
-	explicit JitVM(u256 _gas = 0): m_gas(_gas) {}
-
-	u256 m_gas;
 	evmjit::RuntimeData m_data;
 	evmjit::ExecutionContext m_context;
-=======
-	jit::RuntimeData m_data;
-	jit::ExecutionEngine m_engine;
->>>>>>> c55c08b5
 	std::unique_ptr<VMFace> m_fallbackVM; ///< VM used in case of input data rejected by JIT
 };
 
